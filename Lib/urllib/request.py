"""An extensible library for opening URLs using a variety of protocols

The simplest way to use this module is to call the urlopen function,
which accepts a string containing a URL or a Request object (described
below).  It opens the URL and returns the results as file-like
object; the returned object has some extra methods described below.

The OpenerDirector manages a collection of Handler objects that do
all the actual work.  Each Handler implements a particular protocol or
option.  The OpenerDirector is a composite object that invokes the
Handlers needed to open the requested URL.  For example, the
HTTPHandler performs HTTP GET and POST requests and deals with
non-error returns.  The HTTPRedirectHandler automatically deals with
HTTP 301, 302, 303 and 307 redirect errors, and the HTTPDigestAuthHandler
deals with digest authentication.

urlopen(url, data=None) -- Basic usage is the same as original
urllib.  pass the url and optionally data to post to an HTTP URL, and
get a file-like object back.  One difference is that you can also pass
a Request instance instead of URL.  Raises a URLError (subclass of
IOError); for HTTP errors, raises an HTTPError, which can also be
treated as a valid response.

build_opener -- Function that creates a new OpenerDirector instance.
Will install the default handlers.  Accepts one or more Handlers as
arguments, either instances or Handler classes that it will
instantiate.  If one of the argument is a subclass of the default
handler, the argument will be installed instead of the default.

install_opener -- Installs a new opener as the default opener.

objects of interest:

OpenerDirector -- Sets up the User Agent as the Python-urllib client and manages
the Handler classes, while dealing with requests and responses.

Request -- An object that encapsulates the state of a request.  The
state can be as simple as the URL.  It can also include extra HTTP
headers, e.g. a User-Agent.

BaseHandler --

internals:
BaseHandler and parent
_call_chain conventions

Example usage:

import urllib.request

# set up authentication info
authinfo = urllib.request.HTTPBasicAuthHandler()
authinfo.add_password(realm='PDQ Application',
                      uri='https://mahler:8092/site-updates.py',
                      user='klem',
                      passwd='geheim$parole')

proxy_support = urllib.request.ProxyHandler({"http" : "http://ahad-haam:3128"})

# build a new opener that adds authentication and caching FTP handlers
opener = urllib.request.build_opener(proxy_support, authinfo,
                                     urllib.request.CacheFTPHandler)

# install it
urllib.request.install_opener(opener)

f = urllib.request.urlopen('http://www.python.org/')
"""

# XXX issues:
# If an authentication error handler that tries to perform
# authentication for some reason but fails, how should the error be
# signalled?  The client needs to know the HTTP error code.  But if
# the handler knows that the problem was, e.g., that it didn't know
# that hash algo that requested in the challenge, it would be good to
# pass that information along to the client, too.
# ftp errors aren't handled cleanly
# check digest against correct (i.e. non-apache) implementation

# Possible extensions:
# complex proxies  XXX not sure what exactly was meant by this
# abstract factory for opener

import base64
import bisect
import email
import hashlib
import http.client
import io
import os
import posixpath
import re
import socket
import sys
import time
import collections
<<<<<<< HEAD
import tempfile
import contextlib
import warnings

=======
import warnings
>>>>>>> 0ea91cb5

from urllib.error import URLError, HTTPError, ContentTooShortError
from urllib.parse import (
    urlparse, urlsplit, urljoin, unwrap, quote, unquote,
    splittype, splithost, splitport, splituser, splitpasswd,
    splitattr, splitquery, splitvalue, splittag, to_bytes, urlunparse)
from urllib.response import addinfourl, addclosehook

# check for SSL
try:
    import ssl
except ImportError:
    _have_ssl = False
else:
    _have_ssl = True

__all__ = [
    # Classes
    'Request', 'OpenerDirector', 'BaseHandler', 'HTTPDefaultErrorHandler',
    'HTTPRedirectHandler', 'HTTPCookieProcessor', 'ProxyHandler',
    'HTTPPasswordMgr', 'HTTPPasswordMgrWithDefaultRealm',
    'AbstractBasicAuthHandler', 'HTTPBasicAuthHandler', 'ProxyBasicAuthHandler',
    'AbstractDigestAuthHandler', 'HTTPDigestAuthHandler', 'ProxyDigestAuthHandler',
    'HTTPHandler', 'FileHandler', 'FTPHandler', 'CacheFTPHandler',
    'UnknownHandler', 'HTTPErrorProcessor',
    # Functions
    'urlopen', 'install_opener', 'build_opener',
    'pathname2url', 'url2pathname', 'getproxies',
    # Legacy interface
    'urlretrieve', 'urlcleanup', 'URLopener', 'FancyURLopener',
]

# used in User-Agent header sent
__version__ = sys.version[:3]

_opener = None
def urlopen(url, data=None, timeout=socket._GLOBAL_DEFAULT_TIMEOUT,
            *, cafile=None, capath=None):
    global _opener
    if cafile or capath:
        if not _have_ssl:
            raise ValueError('SSL support not available')
        context = ssl.SSLContext(ssl.PROTOCOL_SSLv23)
        context.options |= ssl.OP_NO_SSLv2
        if cafile or capath:
            context.verify_mode = ssl.CERT_REQUIRED
            context.load_verify_locations(cafile, capath)
            check_hostname = True
        else:
            check_hostname = False
        https_handler = HTTPSHandler(context=context, check_hostname=check_hostname)
        opener = build_opener(https_handler)
    elif _opener is None:
        _opener = opener = build_opener()
    else:
        opener = _opener
    return opener.open(url, data, timeout)

def install_opener(opener):
    global _opener
    _opener = opener

_url_tempfiles = []
def urlretrieve(url, filename=None, reporthook=None, data=None):
    """
    Retrieve a URL into a temporary location on disk.

    Requires a URL argument. If a filename is passed, it is used as
    the temporary file location. The reporthook argument should be
    a callable that accepts a block number, a read size, and the
    total file size of the URL target. The data argument should be
    valid URL encoded data.

    If a filename is passed and the URL points to a local resource,
    the result is a copy from local file to new file.

    Returns a tuple containing the path to the newly created
    data file as well as the resulting HTTPMessage object.
    """
    url_type, path = splittype(url)

    with contextlib.closing(urlopen(url, data)) as fp:
        headers = fp.info()

        # Just return the local path and the "headers" for file://
        # URLs. No sense in performing a copy unless requested.
        if url_type == "file" and not filename:
            return os.path.normpath(path), headers

        # Handle temporary file setup.
        if filename:
            tfp = open(filename, 'wb')
        else:
            tfp = tempfile.NamedTemporaryFile(delete=False)
            filename = tfp.name
            _url_tempfiles.append(filename)

        with tfp:
            result = filename, headers
            bs = 1024*8
            size = -1
            read = 0
            blocknum = 0
            if "content-length" in headers:
                size = int(headers["Content-Length"])

            if reporthook:
                reporthook(blocknum, 0, size)

            while True:
                block = fp.read(bs)
                if not block:
                    break
                read += len(block)
                tfp.write(block)
                blocknum += 1
                if reporthook:
                    reporthook(blocknum, len(block), size)

    if size >= 0 and read < size:
        raise ContentTooShortError(
            "retrieval incomplete: got only %i out of %i bytes"
            % (read, size), result)

    return result

def urlcleanup():
    for temp_file in _url_tempfiles:
        try:
            os.unlink(temp_file)
        except EnvironmentError:
            pass

    del _url_tempfiles[:]
    global _opener
    if _opener:
        _opener = None

# copied from cookielib.py
_cut_port_re = re.compile(r":\d+$", re.ASCII)
def request_host(request):
    """Return request-host, as defined by RFC 2965.

    Variation from RFC: returned value is lowercased, for convenient
    comparison.

    """
    url = request.full_url
    host = urlparse(url)[1]
    if host == "":
        host = request.get_header("Host", "")

    # remove port, if present
    host = _cut_port_re.sub("", host, 1)
    return host.lower()

class Request:

    def __init__(self, url, data=None, headers={},
                 origin_req_host=None, unverifiable=False,
                 method=None):
        # unwrap('<URL:type://host/path>') --> 'type://host/path'
        self.full_url = unwrap(url)
        self.full_url, self.fragment = splittag(self.full_url)
        self.data = data
        self.headers = {}
        self._tunnel_host = None
        for key, value in headers.items():
            self.add_header(key, value)
        self.unredirected_hdrs = {}
        if origin_req_host is None:
            origin_req_host = request_host(self)
        self.origin_req_host = origin_req_host
        self.unverifiable = unverifiable
        self.method = method
        self._parse()

    def _parse(self):
        self.type, rest = splittype(self.full_url)
        if self.type is None:
            raise ValueError("unknown url type: %s" % self.full_url)
        self.host, self.selector = splithost(rest)
        if self.host:
            self.host = unquote(self.host)

    def get_method(self):
        """Return a string indicating the HTTP request method."""
        if self.method is not None:
            return self.method
        elif self.data is not None:
            return "POST"
        else:
            return "GET"

    def get_full_url(self):
        if self.fragment:
            return '%s#%s' % (self.full_url, self.fragment)
        else:
            return self.full_url

    # Begin deprecated methods

    def add_data(self, data):
        msg = "Request.add_data method is deprecated."
        warnings.warn(msg, DeprecationWarning, stacklevel=1)
        self.data = data

    def has_data(self):
        msg = "Request.has_data method is deprecated."
        warnings.warn(msg, DeprecationWarning, stacklevel=1)
        return self.data is not None

    def get_data(self):
        msg = "Request.get_data method is deprecated."
        warnings.warn(msg, DeprecationWarning, stacklevel=1)
        return self.data

    def get_type(self):
        msg = "Request.get_type method is deprecated."
        warnings.warn(msg, DeprecationWarning, stacklevel=1)
        return self.type

    def get_host(self):
        msg = "Request.get_host method is deprecated."
        warnings.warn(msg, DeprecationWarning, stacklevel=1)
        return self.host

    def get_selector(self):
        msg = "Request.get_selector method is deprecated."
        warnings.warn(msg, DeprecationWarning, stacklevel=1)
        return self.selector

    def is_unverifiable(self):
        msg = "Request.is_unverifiable method is deprecated."
        warnings.warn(msg, DeprecationWarning, stacklevel=1)
        return self.unverifiable

    def get_origin_req_host(self):
        msg = "Request.get_origin_req_host method is deprecated."
        warnings.warn(msg, DeprecationWarning, stacklevel=1)
        return self.origin_req_host

    # End deprecated methods

    def set_proxy(self, host, type):
        if self.type == 'https' and not self._tunnel_host:
            self._tunnel_host = self.host
        else:
            self.type= type
            self.selector = self.full_url
        self.host = host

    def has_proxy(self):
        return self.selector == self.full_url

    def add_header(self, key, val):
        # useful for something like authentication
        self.headers[key.capitalize()] = val

    def add_unredirected_header(self, key, val):
        # will not be added to a redirected request
        self.unredirected_hdrs[key.capitalize()] = val

    def has_header(self, header_name):
        return (header_name in self.headers or
                header_name in self.unredirected_hdrs)

    def get_header(self, header_name, default=None):
        return self.headers.get(
            header_name,
            self.unredirected_hdrs.get(header_name, default))

    def header_items(self):
        hdrs = self.unredirected_hdrs.copy()
        hdrs.update(self.headers)
        return list(hdrs.items())

class OpenerDirector:
    def __init__(self):
        client_version = "Python-urllib/%s" % __version__
        self.addheaders = [('User-agent', client_version)]
        # self.handlers is retained only for backward compatibility
        self.handlers = []
        # manage the individual handlers
        self.handle_open = {}
        self.handle_error = {}
        self.process_response = {}
        self.process_request = {}

    def add_handler(self, handler):
        if not hasattr(handler, "add_parent"):
            raise TypeError("expected BaseHandler instance, got %r" %
                            type(handler))

        added = False
        for meth in dir(handler):
            if meth in ["redirect_request", "do_open", "proxy_open"]:
                # oops, coincidental match
                continue

            i = meth.find("_")
            protocol = meth[:i]
            condition = meth[i+1:]

            if condition.startswith("error"):
                j = condition.find("_") + i + 1
                kind = meth[j+1:]
                try:
                    kind = int(kind)
                except ValueError:
                    pass
                lookup = self.handle_error.get(protocol, {})
                self.handle_error[protocol] = lookup
            elif condition == "open":
                kind = protocol
                lookup = self.handle_open
            elif condition == "response":
                kind = protocol
                lookup = self.process_response
            elif condition == "request":
                kind = protocol
                lookup = self.process_request
            else:
                continue

            handlers = lookup.setdefault(kind, [])
            if handlers:
                bisect.insort(handlers, handler)
            else:
                handlers.append(handler)
            added = True

        if added:
            bisect.insort(self.handlers, handler)
            handler.add_parent(self)

    def close(self):
        # Only exists for backwards compatibility.
        pass

    def _call_chain(self, chain, kind, meth_name, *args):
        # Handlers raise an exception if no one else should try to handle
        # the request, or return None if they can't but another handler
        # could.  Otherwise, they return the response.
        handlers = chain.get(kind, ())
        for handler in handlers:
            func = getattr(handler, meth_name)
            result = func(*args)
            if result is not None:
                return result

    def open(self, fullurl, data=None, timeout=socket._GLOBAL_DEFAULT_TIMEOUT):
        # accept a URL or a Request object
        if isinstance(fullurl, str):
            req = Request(fullurl, data)
        else:
            req = fullurl
            if data is not None:
                req.data = data

        req.timeout = timeout
        protocol = req.type

        # pre-process request
        meth_name = protocol+"_request"
        for processor in self.process_request.get(protocol, []):
            meth = getattr(processor, meth_name)
            req = meth(req)

        response = self._open(req, data)

        # post-process response
        meth_name = protocol+"_response"
        for processor in self.process_response.get(protocol, []):
            meth = getattr(processor, meth_name)
            response = meth(req, response)

        return response

    def _open(self, req, data=None):
        result = self._call_chain(self.handle_open, 'default',
                                  'default_open', req)
        if result:
            return result

        protocol = req.type
        result = self._call_chain(self.handle_open, protocol, protocol +
                                  '_open', req)
        if result:
            return result

        return self._call_chain(self.handle_open, 'unknown',
                                'unknown_open', req)

    def error(self, proto, *args):
        if proto in ('http', 'https'):
            # XXX http[s] protocols are special-cased
            dict = self.handle_error['http'] # https is not different than http
            proto = args[2]  # YUCK!
            meth_name = 'http_error_%s' % proto
            http_err = 1
            orig_args = args
        else:
            dict = self.handle_error
            meth_name = proto + '_error'
            http_err = 0
        args = (dict, proto, meth_name) + args
        result = self._call_chain(*args)
        if result:
            return result

        if http_err:
            args = (dict, 'default', 'http_error_default') + orig_args
            return self._call_chain(*args)

# XXX probably also want an abstract factory that knows when it makes
# sense to skip a superclass in favor of a subclass and when it might
# make sense to include both

def build_opener(*handlers):
    """Create an opener object from a list of handlers.

    The opener will use several default handlers, including support
    for HTTP, FTP and when applicable HTTPS.

    If any of the handlers passed as arguments are subclasses of the
    default handlers, the default handlers will not be used.
    """
    def isclass(obj):
        return isinstance(obj, type) or hasattr(obj, "__bases__")

    opener = OpenerDirector()
    default_classes = [ProxyHandler, UnknownHandler, HTTPHandler,
                       HTTPDefaultErrorHandler, HTTPRedirectHandler,
                       FTPHandler, FileHandler, HTTPErrorProcessor]
    if hasattr(http.client, "HTTPSConnection"):
        default_classes.append(HTTPSHandler)
    skip = set()
    for klass in default_classes:
        for check in handlers:
            if isclass(check):
                if issubclass(check, klass):
                    skip.add(klass)
            elif isinstance(check, klass):
                skip.add(klass)
    for klass in skip:
        default_classes.remove(klass)

    for klass in default_classes:
        opener.add_handler(klass())

    for h in handlers:
        if isclass(h):
            h = h()
        opener.add_handler(h)
    return opener

class BaseHandler:
    handler_order = 500

    def add_parent(self, parent):
        self.parent = parent

    def close(self):
        # Only exists for backwards compatibility
        pass

    def __lt__(self, other):
        if not hasattr(other, "handler_order"):
            # Try to preserve the old behavior of having custom classes
            # inserted after default ones (works only for custom user
            # classes which are not aware of handler_order).
            return True
        return self.handler_order < other.handler_order


class HTTPErrorProcessor(BaseHandler):
    """Process HTTP error responses."""
    handler_order = 1000  # after all other processing

    def http_response(self, request, response):
        code, msg, hdrs = response.code, response.msg, response.info()

        # According to RFC 2616, "2xx" code indicates that the client's
        # request was successfully received, understood, and accepted.
        if not (200 <= code < 300):
            response = self.parent.error(
                'http', request, response, code, msg, hdrs)

        return response

    https_response = http_response

class HTTPDefaultErrorHandler(BaseHandler):
    def http_error_default(self, req, fp, code, msg, hdrs):
        raise HTTPError(req.full_url, code, msg, hdrs, fp)

class HTTPRedirectHandler(BaseHandler):
    # maximum number of redirections to any single URL
    # this is needed because of the state that cookies introduce
    max_repeats = 4
    # maximum total number of redirections (regardless of URL) before
    # assuming we're in a loop
    max_redirections = 10

    def redirect_request(self, req, fp, code, msg, headers, newurl):
        """Return a Request or None in response to a redirect.

        This is called by the http_error_30x methods when a
        redirection response is received.  If a redirection should
        take place, return a new Request to allow http_error_30x to
        perform the redirect.  Otherwise, raise HTTPError if no-one
        else should try to handle this url.  Return None if you can't
        but another Handler might.
        """
        m = req.get_method()
        if (not (code in (301, 302, 303, 307) and m in ("GET", "HEAD")
            or code in (301, 302, 303) and m == "POST")):
            raise HTTPError(req.full_url, code, msg, headers, fp)

        # Strictly (according to RFC 2616), 301 or 302 in response to
        # a POST MUST NOT cause a redirection without confirmation
        # from the user (of urllib.request, in this case).  In practice,
        # essentially all clients do redirect in this case, so we do
        # the same.
        # be conciliant with URIs containing a space
        newurl = newurl.replace(' ', '%20')
        CONTENT_HEADERS = ("content-length", "content-type")
        newheaders = dict((k, v) for k, v in req.headers.items()
                          if k.lower() not in CONTENT_HEADERS)
        return Request(newurl,
                       headers=newheaders,
                       origin_req_host=req.origin_req_host,
                       unverifiable=True)

    # Implementation note: To avoid the server sending us into an
    # infinite loop, the request object needs to track what URLs we
    # have already seen.  Do this by adding a handler-specific
    # attribute to the Request object.
    def http_error_302(self, req, fp, code, msg, headers):
        # Some servers (incorrectly) return multiple Location headers
        # (so probably same goes for URI).  Use first header.
        if "location" in headers:
            newurl = headers["location"]
        elif "uri" in headers:
            newurl = headers["uri"]
        else:
            return

        # fix a possible malformed URL
        urlparts = urlparse(newurl)

        # For security reasons we don't allow redirection to anything other
        # than http, https or ftp.

        if urlparts.scheme not in ('http', 'https', 'ftp', ''):
            raise HTTPError(
                newurl, code,
                "%s - Redirection to url '%s' is not allowed" % (msg, newurl),
                headers, fp)

        if not urlparts.path:
            urlparts = list(urlparts)
            urlparts[2] = "/"
        newurl = urlunparse(urlparts)

        newurl = urljoin(req.full_url, newurl)

        # XXX Probably want to forget about the state of the current
        # request, although that might interact poorly with other
        # handlers that also use handler-specific request attributes
        new = self.redirect_request(req, fp, code, msg, headers, newurl)
        if new is None:
            return

        # loop detection
        # .redirect_dict has a key url if url was previously visited.
        if hasattr(req, 'redirect_dict'):
            visited = new.redirect_dict = req.redirect_dict
            if (visited.get(newurl, 0) >= self.max_repeats or
                len(visited) >= self.max_redirections):
                raise HTTPError(req.full_url, code,
                                self.inf_msg + msg, headers, fp)
        else:
            visited = new.redirect_dict = req.redirect_dict = {}
        visited[newurl] = visited.get(newurl, 0) + 1

        # Don't close the fp until we are sure that we won't use it
        # with HTTPError.
        fp.read()
        fp.close()

        return self.parent.open(new, timeout=req.timeout)

    http_error_301 = http_error_303 = http_error_307 = http_error_302

    inf_msg = "The HTTP server returned a redirect error that would " \
              "lead to an infinite loop.\n" \
              "The last 30x error message was:\n"


def _parse_proxy(proxy):
    """Return (scheme, user, password, host/port) given a URL or an authority.

    If a URL is supplied, it must have an authority (host:port) component.
    According to RFC 3986, having an authority component means the URL must
    have two slashes after the scheme:

    >>> _parse_proxy('file:/ftp.example.com/')
    Traceback (most recent call last):
    ValueError: proxy URL with no authority: 'file:/ftp.example.com/'

    The first three items of the returned tuple may be None.

    Examples of authority parsing:

    >>> _parse_proxy('proxy.example.com')
    (None, None, None, 'proxy.example.com')
    >>> _parse_proxy('proxy.example.com:3128')
    (None, None, None, 'proxy.example.com:3128')

    The authority component may optionally include userinfo (assumed to be
    username:password):

    >>> _parse_proxy('joe:password@proxy.example.com')
    (None, 'joe', 'password', 'proxy.example.com')
    >>> _parse_proxy('joe:password@proxy.example.com:3128')
    (None, 'joe', 'password', 'proxy.example.com:3128')

    Same examples, but with URLs instead:

    >>> _parse_proxy('http://proxy.example.com/')
    ('http', None, None, 'proxy.example.com')
    >>> _parse_proxy('http://proxy.example.com:3128/')
    ('http', None, None, 'proxy.example.com:3128')
    >>> _parse_proxy('http://joe:password@proxy.example.com/')
    ('http', 'joe', 'password', 'proxy.example.com')
    >>> _parse_proxy('http://joe:password@proxy.example.com:3128')
    ('http', 'joe', 'password', 'proxy.example.com:3128')

    Everything after the authority is ignored:

    >>> _parse_proxy('ftp://joe:password@proxy.example.com/rubbish:3128')
    ('ftp', 'joe', 'password', 'proxy.example.com')

    Test for no trailing '/' case:

    >>> _parse_proxy('http://joe:password@proxy.example.com')
    ('http', 'joe', 'password', 'proxy.example.com')

    """
    scheme, r_scheme = splittype(proxy)
    if not r_scheme.startswith("/"):
        # authority
        scheme = None
        authority = proxy
    else:
        # URL
        if not r_scheme.startswith("//"):
            raise ValueError("proxy URL with no authority: %r" % proxy)
        # We have an authority, so for RFC 3986-compliant URLs (by ss 3.
        # and 3.3.), path is empty or starts with '/'
        end = r_scheme.find("/", 2)
        if end == -1:
            end = None
        authority = r_scheme[2:end]
    userinfo, hostport = splituser(authority)
    if userinfo is not None:
        user, password = splitpasswd(userinfo)
    else:
        user = password = None
    return scheme, user, password, hostport

class ProxyHandler(BaseHandler):
    # Proxies must be in front
    handler_order = 100

    def __init__(self, proxies=None):
        if proxies is None:
            proxies = getproxies()
        assert hasattr(proxies, 'keys'), "proxies must be a mapping"
        self.proxies = proxies
        for type, url in proxies.items():
            setattr(self, '%s_open' % type,
                    lambda r, proxy=url, type=type, meth=self.proxy_open: \
                    meth(r, proxy, type))

    def proxy_open(self, req, proxy, type):
        orig_type = req.type
        proxy_type, user, password, hostport = _parse_proxy(proxy)
        if proxy_type is None:
            proxy_type = orig_type

        if req.host and proxy_bypass(req.host):
            return None

        if user and password:
            user_pass = '%s:%s' % (unquote(user),
                                   unquote(password))
            creds = base64.b64encode(user_pass.encode()).decode("ascii")
            req.add_header('Proxy-authorization', 'Basic ' + creds)
        hostport = unquote(hostport)
        req.set_proxy(hostport, proxy_type)
        if orig_type == proxy_type or orig_type == 'https':
            # let other handlers take care of it
            return None
        else:
            # need to start over, because the other handlers don't
            # grok the proxy's URL type
            # e.g. if we have a constructor arg proxies like so:
            # {'http': 'ftp://proxy.example.com'}, we may end up turning
            # a request for http://acme.example.com/a into one for
            # ftp://proxy.example.com/a
            return self.parent.open(req, timeout=req.timeout)

class HTTPPasswordMgr:

    def __init__(self):
        self.passwd = {}

    def add_password(self, realm, uri, user, passwd):
        # uri could be a single URI or a sequence
        if isinstance(uri, str):
            uri = [uri]
        if realm not in self.passwd:
            self.passwd[realm] = {}
        for default_port in True, False:
            reduced_uri = tuple(
                [self.reduce_uri(u, default_port) for u in uri])
            self.passwd[realm][reduced_uri] = (user, passwd)

    def find_user_password(self, realm, authuri):
        domains = self.passwd.get(realm, {})
        for default_port in True, False:
            reduced_authuri = self.reduce_uri(authuri, default_port)
            for uris, authinfo in domains.items():
                for uri in uris:
                    if self.is_suburi(uri, reduced_authuri):
                        return authinfo
        return None, None

    def reduce_uri(self, uri, default_port=True):
        """Accept authority or URI and extract only the authority and path."""
        # note HTTP URLs do not have a userinfo component
        parts = urlsplit(uri)
        if parts[1]:
            # URI
            scheme = parts[0]
            authority = parts[1]
            path = parts[2] or '/'
        else:
            # host or host:port
            scheme = None
            authority = uri
            path = '/'
        host, port = splitport(authority)
        if default_port and port is None and scheme is not None:
            dport = {"http": 80,
                     "https": 443,
                     }.get(scheme)
            if dport is not None:
                authority = "%s:%d" % (host, dport)
        return authority, path

    def is_suburi(self, base, test):
        """Check if test is below base in a URI tree

        Both args must be URIs in reduced form.
        """
        if base == test:
            return True
        if base[0] != test[0]:
            return False
        common = posixpath.commonprefix((base[1], test[1]))
        if len(common) == len(base[1]):
            return True
        return False


class HTTPPasswordMgrWithDefaultRealm(HTTPPasswordMgr):

    def find_user_password(self, realm, authuri):
        user, password = HTTPPasswordMgr.find_user_password(self, realm,
                                                            authuri)
        if user is not None:
            return user, password
        return HTTPPasswordMgr.find_user_password(self, None, authuri)


class AbstractBasicAuthHandler:

    # XXX this allows for multiple auth-schemes, but will stupidly pick
    # the last one with a realm specified.

    # allow for double- and single-quoted realm values
    # (single quotes are a violation of the RFC, but appear in the wild)
    rx = re.compile('(?:.*,)*[ \t]*([^ \t]+)[ \t]+'
                    'realm=(["\']?)([^"\']*)\\2', re.I)

    # XXX could pre-emptively send auth info already accepted (RFC 2617,
    # end of section 2, and section 1.2 immediately after "credentials"
    # production).

    def __init__(self, password_mgr=None):
        if password_mgr is None:
            password_mgr = HTTPPasswordMgr()
        self.passwd = password_mgr
        self.add_password = self.passwd.add_password
        self.retried = 0

    def reset_retry_count(self):
        self.retried = 0

    def http_error_auth_reqed(self, authreq, host, req, headers):
        # host may be an authority (without userinfo) or a URL with an
        # authority
        # XXX could be multiple headers
        authreq = headers.get(authreq, None)

        if self.retried > 5:
            # retry sending the username:password 5 times before failing.
            raise HTTPError(req.get_full_url(), 401, "basic auth failed",
                    headers, None)
        else:
            self.retried += 1

        if authreq:
<<<<<<< HEAD
            scheme = authreq.split()[0]
            if scheme.lower() != 'basic':
                raise ValueError("AbstractBasicAuthHandler does not"
                                 " support the following scheme: '%s'" %
                                 scheme)
            else:
                mo = AbstractBasicAuthHandler.rx.search(authreq)
                if mo:
                    scheme, quote, realm = mo.groups()
                    if scheme.lower() == 'basic':
                        response = self.retry_http_basic_auth(host, req, realm)
                        if response and response.code != 401:
                            self.retried = 0
                        return response
=======
            mo = AbstractBasicAuthHandler.rx.search(authreq)
            if mo:
                scheme, quote, realm = mo.groups()
                if quote not in ["'", '"']:
                    warnings.warn("Basic Auth Realm was unquoted",
                                  UserWarning, 2)
                if scheme.lower() == 'basic':
                    response = self.retry_http_basic_auth(host, req, realm)
                    if response and response.code != 401:
                        self.retried = 0
                    return response
>>>>>>> 0ea91cb5

    def retry_http_basic_auth(self, host, req, realm):
        user, pw = self.passwd.find_user_password(realm, host)
        if pw is not None:
            raw = "%s:%s" % (user, pw)
            auth = "Basic " + base64.b64encode(raw.encode()).decode("ascii")
            if req.headers.get(self.auth_header, None) == auth:
                return None
            req.add_unredirected_header(self.auth_header, auth)
            return self.parent.open(req, timeout=req.timeout)
        else:
            return None


class HTTPBasicAuthHandler(AbstractBasicAuthHandler, BaseHandler):

    auth_header = 'Authorization'

    def http_error_401(self, req, fp, code, msg, headers):
        url = req.full_url
        response = self.http_error_auth_reqed('www-authenticate',
                                          url, req, headers)
        self.reset_retry_count()
        return response


class ProxyBasicAuthHandler(AbstractBasicAuthHandler, BaseHandler):

    auth_header = 'Proxy-authorization'

    def http_error_407(self, req, fp, code, msg, headers):
        # http_error_auth_reqed requires that there is no userinfo component in
        # authority.  Assume there isn't one, since urllib.request does not (and
        # should not, RFC 3986 s. 3.2.1) support requests for URLs containing
        # userinfo.
        authority = req.host
        response = self.http_error_auth_reqed('proxy-authenticate',
                                          authority, req, headers)
        self.reset_retry_count()
        return response


# Return n random bytes.
_randombytes = os.urandom


class AbstractDigestAuthHandler:
    # Digest authentication is specified in RFC 2617.

    # XXX The client does not inspect the Authentication-Info header
    # in a successful response.

    # XXX It should be possible to test this implementation against
    # a mock server that just generates a static set of challenges.

    # XXX qop="auth-int" supports is shaky

    def __init__(self, passwd=None):
        if passwd is None:
            passwd = HTTPPasswordMgr()
        self.passwd = passwd
        self.add_password = self.passwd.add_password
        self.retried = 0
        self.nonce_count = 0
        self.last_nonce = None

    def reset_retry_count(self):
        self.retried = 0

    def http_error_auth_reqed(self, auth_header, host, req, headers):
        authreq = headers.get(auth_header, None)
        if self.retried > 5:
            # Don't fail endlessly - if we failed once, we'll probably
            # fail a second time. Hm. Unless the Password Manager is
            # prompting for the information. Crap. This isn't great
            # but it's better than the current 'repeat until recursion
            # depth exceeded' approach <wink>
            raise HTTPError(req.full_url, 401, "digest auth failed",
                            headers, None)
        else:
            self.retried += 1
        if authreq:
            scheme = authreq.split()[0]
            if scheme.lower() == 'digest':
                return self.retry_http_digest_auth(req, authreq)
            elif scheme.lower() != 'basic':
                raise ValueError("AbstractDigestAuthHandler does not support"
                                 " the following scheme: '%s'" % scheme)

    def retry_http_digest_auth(self, req, auth):
        token, challenge = auth.split(' ', 1)
        chal = parse_keqv_list(filter(None, parse_http_list(challenge)))
        auth = self.get_authorization(req, chal)
        if auth:
            auth_val = 'Digest %s' % auth
            if req.headers.get(self.auth_header, None) == auth_val:
                return None
            req.add_unredirected_header(self.auth_header, auth_val)
            resp = self.parent.open(req, timeout=req.timeout)
            return resp

    def get_cnonce(self, nonce):
        # The cnonce-value is an opaque
        # quoted string value provided by the client and used by both client
        # and server to avoid chosen plaintext attacks, to provide mutual
        # authentication, and to provide some message integrity protection.
        # This isn't a fabulous effort, but it's probably Good Enough.
        s = "%s:%s:%s:" % (self.nonce_count, nonce, time.ctime())
        b = s.encode("ascii") + _randombytes(8)
        dig = hashlib.sha1(b).hexdigest()
        return dig[:16]

    def get_authorization(self, req, chal):
        try:
            realm = chal['realm']
            nonce = chal['nonce']
            qop = chal.get('qop')
            algorithm = chal.get('algorithm', 'MD5')
            # mod_digest doesn't send an opaque, even though it isn't
            # supposed to be optional
            opaque = chal.get('opaque', None)
        except KeyError:
            return None

        H, KD = self.get_algorithm_impls(algorithm)
        if H is None:
            return None

        user, pw = self.passwd.find_user_password(realm, req.full_url)
        if user is None:
            return None

        # XXX not implemented yet
        if req.data is not None:
            entdig = self.get_entity_digest(req.data, chal)
        else:
            entdig = None

        A1 = "%s:%s:%s" % (user, realm, pw)
        A2 = "%s:%s" % (req.get_method(),
                        # XXX selector: what about proxies and full urls
                        req.selector)
        if qop == 'auth':
            if nonce == self.last_nonce:
                self.nonce_count += 1
            else:
                self.nonce_count = 1
                self.last_nonce = nonce
            ncvalue = '%08x' % self.nonce_count
            cnonce = self.get_cnonce(nonce)
            noncebit = "%s:%s:%s:%s:%s" % (nonce, ncvalue, cnonce, qop, H(A2))
            respdig = KD(H(A1), noncebit)
        elif qop is None:
            respdig = KD(H(A1), "%s:%s" % (nonce, H(A2)))
        else:
            # XXX handle auth-int.
            raise URLError("qop '%s' is not supported." % qop)

        # XXX should the partial digests be encoded too?

        base = 'username="%s", realm="%s", nonce="%s", uri="%s", ' \
               'response="%s"' % (user, realm, nonce, req.selector,
                                  respdig)
        if opaque:
            base += ', opaque="%s"' % opaque
        if entdig:
            base += ', digest="%s"' % entdig
        base += ', algorithm="%s"' % algorithm
        if qop:
            base += ', qop=auth, nc=%s, cnonce="%s"' % (ncvalue, cnonce)
        return base

    def get_algorithm_impls(self, algorithm):
        # lambdas assume digest modules are imported at the top level
        if algorithm == 'MD5':
            H = lambda x: hashlib.md5(x.encode("ascii")).hexdigest()
        elif algorithm == 'SHA':
            H = lambda x: hashlib.sha1(x.encode("ascii")).hexdigest()
        # XXX MD5-sess
        KD = lambda s, d: H("%s:%s" % (s, d))
        return H, KD

    def get_entity_digest(self, data, chal):
        # XXX not implemented yet
        return None


class HTTPDigestAuthHandler(BaseHandler, AbstractDigestAuthHandler):
    """An authentication protocol defined by RFC 2069

    Digest authentication improves on basic authentication because it
    does not transmit passwords in the clear.
    """

    auth_header = 'Authorization'
    handler_order = 490  # before Basic auth

    def http_error_401(self, req, fp, code, msg, headers):
        host = urlparse(req.full_url)[1]
        retry = self.http_error_auth_reqed('www-authenticate',
                                           host, req, headers)
        self.reset_retry_count()
        return retry


class ProxyDigestAuthHandler(BaseHandler, AbstractDigestAuthHandler):

    auth_header = 'Proxy-Authorization'
    handler_order = 490  # before Basic auth

    def http_error_407(self, req, fp, code, msg, headers):
        host = req.host
        retry = self.http_error_auth_reqed('proxy-authenticate',
                                           host, req, headers)
        self.reset_retry_count()
        return retry

class AbstractHTTPHandler(BaseHandler):

    def __init__(self, debuglevel=0):
        self._debuglevel = debuglevel

    def set_http_debuglevel(self, level):
        self._debuglevel = level

    def do_request_(self, request):
        host = request.host
        if not host:
            raise URLError('no host given')

        if request.data is not None:  # POST
            data = request.data
            if isinstance(data, str):
                msg = "POST data should be bytes or an iterable of bytes."\
                      "It cannot be str"
                raise TypeError(msg)
            if not request.has_header('Content-type'):
                request.add_unredirected_header(
                    'Content-type',
                    'application/x-www-form-urlencoded')
            if not request.has_header('Content-length'):
                try:
                    mv = memoryview(data)
                except TypeError:
                    if isinstance(data, collections.Iterable):
                        raise ValueError("Content-Length should be specified "
                                "for iterable data of type %r %r" % (type(data),
                                data))
                else:
                    request.add_unredirected_header(
                            'Content-length', '%d' % (len(mv) * mv.itemsize))

        sel_host = host
        if request.has_proxy():
            scheme, sel = splittype(request.selector)
            sel_host, sel_path = splithost(sel)
        if not request.has_header('Host'):
            request.add_unredirected_header('Host', sel_host)
        for name, value in self.parent.addheaders:
            name = name.capitalize()
            if not request.has_header(name):
                request.add_unredirected_header(name, value)

        return request

    def do_open(self, http_class, req, **http_conn_args):
        """Return an HTTPResponse object for the request, using http_class.

        http_class must implement the HTTPConnection API from http.client.
        """
        host = req.host
        if not host:
            raise URLError('no host given')

        # will parse host:port
        h = http_class(host, timeout=req.timeout, **http_conn_args)

        headers = dict(req.unredirected_hdrs)
        headers.update(dict((k, v) for k, v in req.headers.items()
                            if k not in headers))

        # TODO(jhylton): Should this be redesigned to handle
        # persistent connections?

        # We want to make an HTTP/1.1 request, but the addinfourl
        # class isn't prepared to deal with a persistent connection.
        # It will try to read all remaining data from the socket,
        # which will block while the server waits for the next request.
        # So make sure the connection gets closed after the (only)
        # request.
        headers["Connection"] = "close"
        headers = dict((name.title(), val) for name, val in headers.items())

        if req._tunnel_host:
            tunnel_headers = {}
            proxy_auth_hdr = "Proxy-Authorization"
            if proxy_auth_hdr in headers:
                tunnel_headers[proxy_auth_hdr] = headers[proxy_auth_hdr]
                # Proxy-Authorization should not be sent to origin
                # server.
                del headers[proxy_auth_hdr]
            h.set_tunnel(req._tunnel_host, headers=tunnel_headers)

        try:
            h.request(req.get_method(), req.selector, req.data, headers)
        except socket.error as err: # timeout error
            h.close()
            raise URLError(err)
        else:
            r = h.getresponse()

        r.url = req.get_full_url()
        # This line replaces the .msg attribute of the HTTPResponse
        # with .headers, because urllib clients expect the response to
        # have the reason in .msg.  It would be good to mark this
        # attribute is deprecated and get then to use info() or
        # .headers.
        r.msg = r.reason
        return r


class HTTPHandler(AbstractHTTPHandler):

    def http_open(self, req):
        return self.do_open(http.client.HTTPConnection, req)

    http_request = AbstractHTTPHandler.do_request_

if hasattr(http.client, 'HTTPSConnection'):

    class HTTPSHandler(AbstractHTTPHandler):

        def __init__(self, debuglevel=0, context=None, check_hostname=None):
            AbstractHTTPHandler.__init__(self, debuglevel)
            self._context = context
            self._check_hostname = check_hostname

        def https_open(self, req):
            return self.do_open(http.client.HTTPSConnection, req,
                context=self._context, check_hostname=self._check_hostname)

        https_request = AbstractHTTPHandler.do_request_

    __all__.append('HTTPSHandler')

class HTTPCookieProcessor(BaseHandler):
    def __init__(self, cookiejar=None):
        import http.cookiejar
        if cookiejar is None:
            cookiejar = http.cookiejar.CookieJar()
        self.cookiejar = cookiejar

    def http_request(self, request):
        self.cookiejar.add_cookie_header(request)
        return request

    def http_response(self, request, response):
        self.cookiejar.extract_cookies(response, request)
        return response

    https_request = http_request
    https_response = http_response

class UnknownHandler(BaseHandler):
    def unknown_open(self, req):
        type = req.type
        raise URLError('unknown url type: %s' % type)

def parse_keqv_list(l):
    """Parse list of key=value strings where keys are not duplicated."""
    parsed = {}
    for elt in l:
        k, v = elt.split('=', 1)
        if v[0] == '"' and v[-1] == '"':
            v = v[1:-1]
        parsed[k] = v
    return parsed

def parse_http_list(s):
    """Parse lists as described by RFC 2068 Section 2.

    In particular, parse comma-separated lists where the elements of
    the list may include quoted-strings.  A quoted-string could
    contain a comma.  A non-quoted string could have quotes in the
    middle.  Neither commas nor quotes count if they are escaped.
    Only double-quotes count, not single-quotes.
    """
    res = []
    part = ''

    escape = quote = False
    for cur in s:
        if escape:
            part += cur
            escape = False
            continue
        if quote:
            if cur == '\\':
                escape = True
                continue
            elif cur == '"':
                quote = False
            part += cur
            continue

        if cur == ',':
            res.append(part)
            part = ''
            continue

        if cur == '"':
            quote = True

        part += cur

    # append last part
    if part:
        res.append(part)

    return [part.strip() for part in res]

class FileHandler(BaseHandler):
    # Use local file or FTP depending on form of URL
    def file_open(self, req):
        url = req.selector
        if url[:2] == '//' and url[2:3] != '/' and (req.host and
                req.host != 'localhost'):
            if not req.host is self.get_names():
                raise URLError("file:// scheme is supported only on localhost")
        else:
            return self.open_local_file(req)

    # names for the localhost
    names = None
    def get_names(self):
        if FileHandler.names is None:
            try:
                FileHandler.names = tuple(
                    socket.gethostbyname_ex('localhost')[2] +
                    socket.gethostbyname_ex(socket.gethostname())[2])
            except socket.gaierror:
                FileHandler.names = (socket.gethostbyname('localhost'),)
        return FileHandler.names

    # not entirely sure what the rules are here
    def open_local_file(self, req):
        import email.utils
        import mimetypes
        host = req.host
        filename = req.selector
        localfile = url2pathname(filename)
        try:
            stats = os.stat(localfile)
            size = stats.st_size
            modified = email.utils.formatdate(stats.st_mtime, usegmt=True)
            mtype = mimetypes.guess_type(filename)[0]
            headers = email.message_from_string(
                'Content-type: %s\nContent-length: %d\nLast-modified: %s\n' %
                (mtype or 'text/plain', size, modified))
            if host:
                host, port = splitport(host)
            if not host or \
                (not port and _safe_gethostbyname(host) in self.get_names()):
                if host:
                    origurl = 'file://' + host + filename
                else:
                    origurl = 'file://' + filename
                return addinfourl(open(localfile, 'rb'), headers, origurl)
        except OSError as msg:
            # users shouldn't expect OSErrors coming from urlopen()
            raise URLError(msg)
        raise URLError('file not on local host')

def _safe_gethostbyname(host):
    try:
        return socket.gethostbyname(host)
    except socket.gaierror:
        return None

class FTPHandler(BaseHandler):
    def ftp_open(self, req):
        import ftplib
        import mimetypes
        host = req.host
        if not host:
            raise URLError('ftp error: no host given')
        host, port = splitport(host)
        if port is None:
            port = ftplib.FTP_PORT
        else:
            port = int(port)

        # username/password handling
        user, host = splituser(host)
        if user:
            user, passwd = splitpasswd(user)
        else:
            passwd = None
        host = unquote(host)
        user = user or ''
        passwd = passwd or ''

        try:
            host = socket.gethostbyname(host)
        except socket.error as msg:
            raise URLError(msg)
        path, attrs = splitattr(req.selector)
        dirs = path.split('/')
        dirs = list(map(unquote, dirs))
        dirs, file = dirs[:-1], dirs[-1]
        if dirs and not dirs[0]:
            dirs = dirs[1:]
        try:
            fw = self.connect_ftp(user, passwd, host, port, dirs, req.timeout)
            type = file and 'I' or 'D'
            for attr in attrs:
                attr, value = splitvalue(attr)
                if attr.lower() == 'type' and \
                   value in ('a', 'A', 'i', 'I', 'd', 'D'):
                    type = value.upper()
            fp, retrlen = fw.retrfile(file, type)
            headers = ""
            mtype = mimetypes.guess_type(req.full_url)[0]
            if mtype:
                headers += "Content-type: %s\n" % mtype
            if retrlen is not None and retrlen >= 0:
                headers += "Content-length: %d\n" % retrlen
            headers = email.message_from_string(headers)
            return addinfourl(fp, headers, req.full_url)
        except ftplib.all_errors as msg:
            exc = URLError('ftp error: %s' % msg)
            raise exc.with_traceback(sys.exc_info()[2])

    def connect_ftp(self, user, passwd, host, port, dirs, timeout):
        return ftpwrapper(user, passwd, host, port, dirs, timeout,
                          persistent=False)

class CacheFTPHandler(FTPHandler):
    # XXX would be nice to have pluggable cache strategies
    # XXX this stuff is definitely not thread safe
    def __init__(self):
        self.cache = {}
        self.timeout = {}
        self.soonest = 0
        self.delay = 60
        self.max_conns = 16

    def setTimeout(self, t):
        self.delay = t

    def setMaxConns(self, m):
        self.max_conns = m

    def connect_ftp(self, user, passwd, host, port, dirs, timeout):
        key = user, host, port, '/'.join(dirs), timeout
        if key in self.cache:
            self.timeout[key] = time.time() + self.delay
        else:
            self.cache[key] = ftpwrapper(user, passwd, host, port,
                                         dirs, timeout)
            self.timeout[key] = time.time() + self.delay
        self.check_cache()
        return self.cache[key]

    def check_cache(self):
        # first check for old ones
        t = time.time()
        if self.soonest <= t:
            for k, v in list(self.timeout.items()):
                if v < t:
                    self.cache[k].close()
                    del self.cache[k]
                    del self.timeout[k]
        self.soonest = min(list(self.timeout.values()))

        # then check the size
        if len(self.cache) == self.max_conns:
            for k, v in list(self.timeout.items()):
                if v == self.soonest:
                    del self.cache[k]
                    del self.timeout[k]
                    break
            self.soonest = min(list(self.timeout.values()))

    def clear_cache(self):
        for conn in self.cache.values():
            conn.close()
        self.cache.clear()
        self.timeout.clear()


# Code move from the old urllib module

MAXFTPCACHE = 10        # Trim the ftp cache beyond this size

# Helper for non-unix systems
if os.name == 'nt':
    from nturl2path import url2pathname, pathname2url
else:
    def url2pathname(pathname):
        """OS-specific conversion from a relative URL of the 'file' scheme
        to a file system path; not recommended for general use."""
        return unquote(pathname)

    def pathname2url(pathname):
        """OS-specific conversion from a file system path to a relative URL
        of the 'file' scheme; not recommended for general use."""
        return quote(pathname)

# This really consists of two pieces:
# (1) a class which handles opening of all sorts of URLs
#     (plus assorted utilities etc.)
# (2) a set of functions for parsing URLs
# XXX Should these be separated out into different modules?


ftpcache = {}
class URLopener:
    """Class to open URLs.
    This is a class rather than just a subroutine because we may need
    more than one set of global protocol-specific options.
    Note -- this is a base class for those who don't want the
    automatic handling of errors type 302 (relocated) and 401
    (authorization needed)."""

    __tempfiles = None

    version = "Python-urllib/%s" % __version__

    # Constructor
    def __init__(self, proxies=None, **x509):
        msg = "%(class)s style of invoking requests is deprecated."\
              "Use newer urlopen functions/methods" % {'class': self.__class__.__name__}
        warnings.warn(msg, DeprecationWarning, stacklevel=3)
        if proxies is None:
            proxies = getproxies()
        assert hasattr(proxies, 'keys'), "proxies must be a mapping"
        self.proxies = proxies
        self.key_file = x509.get('key_file')
        self.cert_file = x509.get('cert_file')
        self.addheaders = [('User-Agent', self.version)]
        self.__tempfiles = []
        self.__unlink = os.unlink # See cleanup()
        self.tempcache = None
        # Undocumented feature: if you assign {} to tempcache,
        # it is used to cache files retrieved with
        # self.retrieve().  This is not enabled by default
        # since it does not work for changing documents (and I
        # haven't got the logic to check expiration headers
        # yet).
        self.ftpcache = ftpcache
        # Undocumented feature: you can use a different
        # ftp cache by assigning to the .ftpcache member;
        # in case you want logically independent URL openers
        # XXX This is not threadsafe.  Bah.

    def __del__(self):
        self.close()

    def close(self):
        self.cleanup()

    def cleanup(self):
        # This code sometimes runs when the rest of this module
        # has already been deleted, so it can't use any globals
        # or import anything.
        if self.__tempfiles:
            for file in self.__tempfiles:
                try:
                    self.__unlink(file)
                except OSError:
                    pass
            del self.__tempfiles[:]
        if self.tempcache:
            self.tempcache.clear()

    def addheader(self, *args):
        """Add a header to be used by the HTTP interface only
        e.g. u.addheader('Accept', 'sound/basic')"""
        self.addheaders.append(args)

    # External interface
    def open(self, fullurl, data=None):
        """Use URLopener().open(file) instead of open(file, 'r')."""
        fullurl = unwrap(to_bytes(fullurl))
        fullurl = quote(fullurl, safe="%/:=&?~#+!$,;'@()*[]|")
        if self.tempcache and fullurl in self.tempcache:
            filename, headers = self.tempcache[fullurl]
            fp = open(filename, 'rb')
            return addinfourl(fp, headers, fullurl)
        urltype, url = splittype(fullurl)
        if not urltype:
            urltype = 'file'
        if urltype in self.proxies:
            proxy = self.proxies[urltype]
            urltype, proxyhost = splittype(proxy)
            host, selector = splithost(proxyhost)
            url = (host, fullurl) # Signal special case to open_*()
        else:
            proxy = None
        name = 'open_' + urltype
        self.type = urltype
        name = name.replace('-', '_')
        if not hasattr(self, name):
            if proxy:
                return self.open_unknown_proxy(proxy, fullurl, data)
            else:
                return self.open_unknown(fullurl, data)
        try:
            if data is None:
                return getattr(self, name)(url)
            else:
                return getattr(self, name)(url, data)
        except HTTPError:
            raise
        except socket.error as msg:
            raise IOError('socket error', msg).with_traceback(sys.exc_info()[2])

    def open_unknown(self, fullurl, data=None):
        """Overridable interface to open unknown URL type."""
        type, url = splittype(fullurl)
        raise IOError('url error', 'unknown url type', type)

    def open_unknown_proxy(self, proxy, fullurl, data=None):
        """Overridable interface to open unknown URL type."""
        type, url = splittype(fullurl)
        raise IOError('url error', 'invalid proxy for %s' % type, proxy)

    # External interface
    def retrieve(self, url, filename=None, reporthook=None, data=None):
        """retrieve(url) returns (filename, headers) for a local object
        or (tempfilename, headers) for a remote object."""
        url = unwrap(to_bytes(url))
        if self.tempcache and url in self.tempcache:
            return self.tempcache[url]
        type, url1 = splittype(url)
        if filename is None and (not type or type == 'file'):
            try:
                fp = self.open_local_file(url1)
                hdrs = fp.info()
                fp.close()
                return url2pathname(splithost(url1)[1]), hdrs
            except IOError as msg:
                pass
        fp = self.open(url, data)
        try:
            headers = fp.info()
            if filename:
                tfp = open(filename, 'wb')
            else:
                import tempfile
                garbage, path = splittype(url)
                garbage, path = splithost(path or "")
                path, garbage = splitquery(path or "")
                path, garbage = splitattr(path or "")
                suffix = os.path.splitext(path)[1]
                (fd, filename) = tempfile.mkstemp(suffix)
                self.__tempfiles.append(filename)
                tfp = os.fdopen(fd, 'wb')
            try:
                result = filename, headers
                if self.tempcache is not None:
                    self.tempcache[url] = result
                bs = 1024*8
                size = -1
                read = 0
                blocknum = 0
                if "content-length" in headers:
                    size = int(headers["Content-Length"])
                if reporthook:
                    reporthook(blocknum, bs, size)
                while 1:
                    block = fp.read(bs)
                    if not block:
                        break
                    read += len(block)
                    tfp.write(block)
                    blocknum += 1
                    if reporthook:
                        reporthook(blocknum, bs, size)
            finally:
                tfp.close()
        finally:
            fp.close()

        # raise exception if actual size does not match content-length header
        if size >= 0 and read < size:
            raise ContentTooShortError(
                "retrieval incomplete: got only %i out of %i bytes"
                % (read, size), result)

        return result

    # Each method named open_<type> knows how to open that type of URL

    def _open_generic_http(self, connection_factory, url, data):
        """Make an HTTP connection using connection_class.

        This is an internal method that should be called from
        open_http() or open_https().

        Arguments:
        - connection_factory should take a host name and return an
          HTTPConnection instance.
        - url is the url to retrieval or a host, relative-path pair.
        - data is payload for a POST request or None.
        """

        user_passwd = None
        proxy_passwd= None
        if isinstance(url, str):
            host, selector = splithost(url)
            if host:
                user_passwd, host = splituser(host)
                host = unquote(host)
            realhost = host
        else:
            host, selector = url
            # check whether the proxy contains authorization information
            proxy_passwd, host = splituser(host)
            # now we proceed with the url we want to obtain
            urltype, rest = splittype(selector)
            url = rest
            user_passwd = None
            if urltype.lower() != 'http':
                realhost = None
            else:
                realhost, rest = splithost(rest)
                if realhost:
                    user_passwd, realhost = splituser(realhost)
                if user_passwd:
                    selector = "%s://%s%s" % (urltype, realhost, rest)
                if proxy_bypass(realhost):
                    host = realhost

        if not host: raise IOError('http error', 'no host given')

        if proxy_passwd:
            proxy_passwd = unquote(proxy_passwd)
            proxy_auth = base64.b64encode(proxy_passwd.encode()).decode('ascii')
        else:
            proxy_auth = None

        if user_passwd:
            user_passwd = unquote(user_passwd)
            auth = base64.b64encode(user_passwd.encode()).decode('ascii')
        else:
            auth = None
        http_conn = connection_factory(host)
        headers = {}
        if proxy_auth:
            headers["Proxy-Authorization"] = "Basic %s" % proxy_auth
        if auth:
            headers["Authorization"] =  "Basic %s" % auth
        if realhost:
            headers["Host"] = realhost

        # Add Connection:close as we don't support persistent connections yet.
        # This helps in closing the socket and avoiding ResourceWarning

        headers["Connection"] = "close"

        for header, value in self.addheaders:
            headers[header] = value

        if data is not None:
            headers["Content-Type"] = "application/x-www-form-urlencoded"
            http_conn.request("POST", selector, data, headers)
        else:
            http_conn.request("GET", selector, headers=headers)

        try:
            response = http_conn.getresponse()
        except http.client.BadStatusLine:
            # something went wrong with the HTTP status line
            raise URLError("http protocol error: bad status line")

        # According to RFC 2616, "2xx" code indicates that the client's
        # request was successfully received, understood, and accepted.
        if 200 <= response.status < 300:
            return addinfourl(response, response.msg, "http:" + url,
                              response.status)
        else:
            return self.http_error(
                url, response.fp,
                response.status, response.reason, response.msg, data)

    def open_http(self, url, data=None):
        """Use HTTP protocol."""
        return self._open_generic_http(http.client.HTTPConnection, url, data)

    def http_error(self, url, fp, errcode, errmsg, headers, data=None):
        """Handle http errors.

        Derived class can override this, or provide specific handlers
        named http_error_DDD where DDD is the 3-digit error code."""
        # First check if there's a specific handler for this error
        name = 'http_error_%d' % errcode
        if hasattr(self, name):
            method = getattr(self, name)
            if data is None:
                result = method(url, fp, errcode, errmsg, headers)
            else:
                result = method(url, fp, errcode, errmsg, headers, data)
            if result: return result
        return self.http_error_default(url, fp, errcode, errmsg, headers)

    def http_error_default(self, url, fp, errcode, errmsg, headers):
        """Default error handler: close the connection and raise IOError."""
        fp.close()
        raise HTTPError(url, errcode, errmsg, headers, None)

    if _have_ssl:
        def _https_connection(self, host):
            return http.client.HTTPSConnection(host,
                                           key_file=self.key_file,
                                           cert_file=self.cert_file)

        def open_https(self, url, data=None):
            """Use HTTPS protocol."""
            return self._open_generic_http(self._https_connection, url, data)

    def open_file(self, url):
        """Use local file or FTP depending on form of URL."""
        if not isinstance(url, str):
            raise URLError('file error', 'proxy support for file protocol currently not implemented')
        if url[:2] == '//' and url[2:3] != '/' and url[2:12].lower() != 'localhost/':
            raise ValueError("file:// scheme is supported only on localhost")
        else:
            return self.open_local_file(url)

    def open_local_file(self, url):
        """Use local file."""
        import email.utils
        import mimetypes
        host, file = splithost(url)
        localname = url2pathname(file)
        try:
            stats = os.stat(localname)
        except OSError as e:
            raise URLError(e.errno, e.strerror, e.filename)
        size = stats.st_size
        modified = email.utils.formatdate(stats.st_mtime, usegmt=True)
        mtype = mimetypes.guess_type(url)[0]
        headers = email.message_from_string(
            'Content-Type: %s\nContent-Length: %d\nLast-modified: %s\n' %
            (mtype or 'text/plain', size, modified))
        if not host:
            urlfile = file
            if file[:1] == '/':
                urlfile = 'file://' + file
            return addinfourl(open(localname, 'rb'), headers, urlfile)
        host, port = splitport(host)
        if (not port
           and socket.gethostbyname(host) in (localhost() + thishost())):
            urlfile = file
            if file[:1] == '/':
                urlfile = 'file://' + file
            elif file[:2] == './':
                raise ValueError("local file url may start with / or file:. Unknown url of type: %s" % url)
            return addinfourl(open(localname, 'rb'), headers, urlfile)
        raise URLError('local file error', 'not on local host')

    def open_ftp(self, url):
        """Use FTP protocol."""
        if not isinstance(url, str):
            raise URLError('ftp error', 'proxy support for ftp protocol currently not implemented')
        import mimetypes
        host, path = splithost(url)
        if not host: raise URLError('ftp error', 'no host given')
        host, port = splitport(host)
        user, host = splituser(host)
        if user: user, passwd = splitpasswd(user)
        else: passwd = None
        host = unquote(host)
        user = unquote(user or '')
        passwd = unquote(passwd or '')
        host = socket.gethostbyname(host)
        if not port:
            import ftplib
            port = ftplib.FTP_PORT
        else:
            port = int(port)
        path, attrs = splitattr(path)
        path = unquote(path)
        dirs = path.split('/')
        dirs, file = dirs[:-1], dirs[-1]
        if dirs and not dirs[0]: dirs = dirs[1:]
        if dirs and not dirs[0]: dirs[0] = '/'
        key = user, host, port, '/'.join(dirs)
        # XXX thread unsafe!
        if len(self.ftpcache) > MAXFTPCACHE:
            # Prune the cache, rather arbitrarily
            for k in self.ftpcache.keys():
                if k != key:
                    v = self.ftpcache[k]
                    del self.ftpcache[k]
                    v.close()
        try:
            if key not in self.ftpcache:
                self.ftpcache[key] = \
                    ftpwrapper(user, passwd, host, port, dirs)
            if not file: type = 'D'
            else: type = 'I'
            for attr in attrs:
                attr, value = splitvalue(attr)
                if attr.lower() == 'type' and \
                   value in ('a', 'A', 'i', 'I', 'd', 'D'):
                    type = value.upper()
            (fp, retrlen) = self.ftpcache[key].retrfile(file, type)
            mtype = mimetypes.guess_type("ftp:" + url)[0]
            headers = ""
            if mtype:
                headers += "Content-Type: %s\n" % mtype
            if retrlen is not None and retrlen >= 0:
                headers += "Content-Length: %d\n" % retrlen
            headers = email.message_from_string(headers)
            return addinfourl(fp, headers, "ftp:" + url)
        except ftperrors() as msg:
            raise URLError('ftp error', msg).with_traceback(sys.exc_info()[2])

    def open_data(self, url, data=None):
        """Use "data" URL."""
        if not isinstance(url, str):
            raise URLError('data error', 'proxy support for data protocol currently not implemented')
        # ignore POSTed data
        #
        # syntax of data URLs:
        # dataurl   := "data:" [ mediatype ] [ ";base64" ] "," data
        # mediatype := [ type "/" subtype ] *( ";" parameter )
        # data      := *urlchar
        # parameter := attribute "=" value
        try:
            [type, data] = url.split(',', 1)
        except ValueError:
            raise IOError('data error', 'bad data URL')
        if not type:
            type = 'text/plain;charset=US-ASCII'
        semi = type.rfind(';')
        if semi >= 0 and '=' not in type[semi:]:
            encoding = type[semi+1:]
            type = type[:semi]
        else:
            encoding = ''
        msg = []
        msg.append('Date: %s'%time.strftime('%a, %d %b %Y %H:%M:%S GMT',
                                            time.gmtime(time.time())))
        msg.append('Content-type: %s' % type)
        if encoding == 'base64':
            # XXX is this encoding/decoding ok?
            data = base64.decodebytes(data.encode('ascii')).decode('latin-1')
        else:
            data = unquote(data)
        msg.append('Content-Length: %d' % len(data))
        msg.append('')
        msg.append(data)
        msg = '\n'.join(msg)
        headers = email.message_from_string(msg)
        f = io.StringIO(msg)
        #f.fileno = None     # needed for addinfourl
        return addinfourl(f, headers, url)


class FancyURLopener(URLopener):
    """Derived class with handlers for errors we can handle (perhaps)."""

    def __init__(self, *args, **kwargs):
        URLopener.__init__(self, *args, **kwargs)
        self.auth_cache = {}
        self.tries = 0
        self.maxtries = 10

    def http_error_default(self, url, fp, errcode, errmsg, headers):
        """Default error handling -- don't raise an exception."""
        return addinfourl(fp, headers, "http:" + url, errcode)

    def http_error_302(self, url, fp, errcode, errmsg, headers, data=None):
        """Error 302 -- relocated (temporarily)."""
        self.tries += 1
        if self.maxtries and self.tries >= self.maxtries:
            if hasattr(self, "http_error_500"):
                meth = self.http_error_500
            else:
                meth = self.http_error_default
            self.tries = 0
            return meth(url, fp, 500,
                        "Internal Server Error: Redirect Recursion", headers)
        result = self.redirect_internal(url, fp, errcode, errmsg, headers,
                                        data)
        self.tries = 0
        return result

    def redirect_internal(self, url, fp, errcode, errmsg, headers, data):
        if 'location' in headers:
            newurl = headers['location']
        elif 'uri' in headers:
            newurl = headers['uri']
        else:
            return
        fp.close()

        # In case the server sent a relative URL, join with original:
        newurl = urljoin(self.type + ":" + url, newurl)

        urlparts = urlparse(newurl)

        # For security reasons, we don't allow redirection to anything other
        # than http, https and ftp.

        # We are using newer HTTPError with older redirect_internal method
        # This older method will get deprecated in 3.3

        if urlparts.scheme not in ('http', 'https', 'ftp', ''):
            raise HTTPError(newurl, errcode,
                            errmsg +
                            " Redirection to url '%s' is not allowed." % newurl,
                            headers, fp)

        return self.open(newurl)

    def http_error_301(self, url, fp, errcode, errmsg, headers, data=None):
        """Error 301 -- also relocated (permanently)."""
        return self.http_error_302(url, fp, errcode, errmsg, headers, data)

    def http_error_303(self, url, fp, errcode, errmsg, headers, data=None):
        """Error 303 -- also relocated (essentially identical to 302)."""
        return self.http_error_302(url, fp, errcode, errmsg, headers, data)

    def http_error_307(self, url, fp, errcode, errmsg, headers, data=None):
        """Error 307 -- relocated, but turn POST into error."""
        if data is None:
            return self.http_error_302(url, fp, errcode, errmsg, headers, data)
        else:
            return self.http_error_default(url, fp, errcode, errmsg, headers)

    def http_error_401(self, url, fp, errcode, errmsg, headers, data=None,
            retry=False):
        """Error 401 -- authentication required.
        This function supports Basic authentication only."""
        if 'www-authenticate' not in headers:
            URLopener.http_error_default(self, url, fp,
                                         errcode, errmsg, headers)
        stuff = headers['www-authenticate']
        match = re.match('[ \t]*([^ \t]+)[ \t]+realm="([^"]*)"', stuff)
        if not match:
            URLopener.http_error_default(self, url, fp,
                                         errcode, errmsg, headers)
        scheme, realm = match.groups()
        if scheme.lower() != 'basic':
            URLopener.http_error_default(self, url, fp,
                                         errcode, errmsg, headers)
        if not retry:
            URLopener.http_error_default(self, url, fp, errcode, errmsg,
                    headers)
        name = 'retry_' + self.type + '_basic_auth'
        if data is None:
            return getattr(self,name)(url, realm)
        else:
            return getattr(self,name)(url, realm, data)

    def http_error_407(self, url, fp, errcode, errmsg, headers, data=None,
            retry=False):
        """Error 407 -- proxy authentication required.
        This function supports Basic authentication only."""
        if 'proxy-authenticate' not in headers:
            URLopener.http_error_default(self, url, fp,
                                         errcode, errmsg, headers)
        stuff = headers['proxy-authenticate']
        match = re.match('[ \t]*([^ \t]+)[ \t]+realm="([^"]*)"', stuff)
        if not match:
            URLopener.http_error_default(self, url, fp,
                                         errcode, errmsg, headers)
        scheme, realm = match.groups()
        if scheme.lower() != 'basic':
            URLopener.http_error_default(self, url, fp,
                                         errcode, errmsg, headers)
        if not retry:
            URLopener.http_error_default(self, url, fp, errcode, errmsg,
                    headers)
        name = 'retry_proxy_' + self.type + '_basic_auth'
        if data is None:
            return getattr(self,name)(url, realm)
        else:
            return getattr(self,name)(url, realm, data)

    def retry_proxy_http_basic_auth(self, url, realm, data=None):
        host, selector = splithost(url)
        newurl = 'http://' + host + selector
        proxy = self.proxies['http']
        urltype, proxyhost = splittype(proxy)
        proxyhost, proxyselector = splithost(proxyhost)
        i = proxyhost.find('@') + 1
        proxyhost = proxyhost[i:]
        user, passwd = self.get_user_passwd(proxyhost, realm, i)
        if not (user or passwd): return None
        proxyhost = "%s:%s@%s" % (quote(user, safe=''),
                                  quote(passwd, safe=''), proxyhost)
        self.proxies['http'] = 'http://' + proxyhost + proxyselector
        if data is None:
            return self.open(newurl)
        else:
            return self.open(newurl, data)

    def retry_proxy_https_basic_auth(self, url, realm, data=None):
        host, selector = splithost(url)
        newurl = 'https://' + host + selector
        proxy = self.proxies['https']
        urltype, proxyhost = splittype(proxy)
        proxyhost, proxyselector = splithost(proxyhost)
        i = proxyhost.find('@') + 1
        proxyhost = proxyhost[i:]
        user, passwd = self.get_user_passwd(proxyhost, realm, i)
        if not (user or passwd): return None
        proxyhost = "%s:%s@%s" % (quote(user, safe=''),
                                  quote(passwd, safe=''), proxyhost)
        self.proxies['https'] = 'https://' + proxyhost + proxyselector
        if data is None:
            return self.open(newurl)
        else:
            return self.open(newurl, data)

    def retry_http_basic_auth(self, url, realm, data=None):
        host, selector = splithost(url)
        i = host.find('@') + 1
        host = host[i:]
        user, passwd = self.get_user_passwd(host, realm, i)
        if not (user or passwd): return None
        host = "%s:%s@%s" % (quote(user, safe=''),
                             quote(passwd, safe=''), host)
        newurl = 'http://' + host + selector
        if data is None:
            return self.open(newurl)
        else:
            return self.open(newurl, data)

    def retry_https_basic_auth(self, url, realm, data=None):
        host, selector = splithost(url)
        i = host.find('@') + 1
        host = host[i:]
        user, passwd = self.get_user_passwd(host, realm, i)
        if not (user or passwd): return None
        host = "%s:%s@%s" % (quote(user, safe=''),
                             quote(passwd, safe=''), host)
        newurl = 'https://' + host + selector
        if data is None:
            return self.open(newurl)
        else:
            return self.open(newurl, data)

    def get_user_passwd(self, host, realm, clear_cache=0):
        key = realm + '@' + host.lower()
        if key in self.auth_cache:
            if clear_cache:
                del self.auth_cache[key]
            else:
                return self.auth_cache[key]
        user, passwd = self.prompt_user_passwd(host, realm)
        if user or passwd: self.auth_cache[key] = (user, passwd)
        return user, passwd

    def prompt_user_passwd(self, host, realm):
        """Override this in a GUI environment!"""
        import getpass
        try:
            user = input("Enter username for %s at %s: " % (realm, host))
            passwd = getpass.getpass("Enter password for %s in %s at %s: " %
                (user, realm, host))
            return user, passwd
        except KeyboardInterrupt:
            print()
            return None, None


# Utility functions

_localhost = None
def localhost():
    """Return the IP address of the magic hostname 'localhost'."""
    global _localhost
    if _localhost is None:
        _localhost = socket.gethostbyname('localhost')
    return _localhost

_thishost = None
def thishost():
    """Return the IP addresses of the current host."""
    global _thishost
    if _thishost is None:
        _thishost = tuple(socket.gethostbyname_ex(socket.gethostname())[2])
    return _thishost

_ftperrors = None
def ftperrors():
    """Return the set of errors raised by the FTP class."""
    global _ftperrors
    if _ftperrors is None:
        import ftplib
        _ftperrors = ftplib.all_errors
    return _ftperrors

_noheaders = None
def noheaders():
    """Return an empty email Message object."""
    global _noheaders
    if _noheaders is None:
        _noheaders = email.message_from_string("")
    return _noheaders


# Utility classes

class ftpwrapper:
    """Class used by open_ftp() for cache of open FTP connections."""

    def __init__(self, user, passwd, host, port, dirs, timeout=None,
                 persistent=True):
        self.user = user
        self.passwd = passwd
        self.host = host
        self.port = port
        self.dirs = dirs
        self.timeout = timeout
        self.refcount = 0
        self.keepalive = persistent
        self.init()

    def init(self):
        import ftplib
        self.busy = 0
        self.ftp = ftplib.FTP()
        self.ftp.connect(self.host, self.port, self.timeout)
        self.ftp.login(self.user, self.passwd)
        for dir in self.dirs:
            self.ftp.cwd(dir)

    def retrfile(self, file, type):
        import ftplib
        self.endtransfer()
        if type in ('d', 'D'): cmd = 'TYPE A'; isdir = 1
        else: cmd = 'TYPE ' + type; isdir = 0
        try:
            self.ftp.voidcmd(cmd)
        except ftplib.all_errors:
            self.init()
            self.ftp.voidcmd(cmd)
        conn = None
        if file and not isdir:
            # Try to retrieve as a file
            try:
                cmd = 'RETR ' + file
                conn, retrlen = self.ftp.ntransfercmd(cmd)
            except ftplib.error_perm as reason:
                if str(reason)[:3] != '550':
                    raise URLError('ftp error', reason).with_traceback(
                        sys.exc_info()[2])
        if not conn:
            # Set transfer mode to ASCII!
            self.ftp.voidcmd('TYPE A')
            # Try a directory listing. Verify that directory exists.
            if file:
                pwd = self.ftp.pwd()
                try:
                    try:
                        self.ftp.cwd(file)
                    except ftplib.error_perm as reason:
                        raise URLError('ftp error', reason) from reason
                finally:
                    self.ftp.cwd(pwd)
                cmd = 'LIST ' + file
            else:
                cmd = 'LIST'
            conn, retrlen = self.ftp.ntransfercmd(cmd)
        self.busy = 1

        ftpobj = addclosehook(conn.makefile('rb'), self.file_close)
        self.refcount += 1
        conn.close()
        # Pass back both a suitably decorated object and a retrieval length
        return (ftpobj, retrlen)

    def endtransfer(self):
        if not self.busy:
            return
        self.busy = 0
        try:
            self.ftp.voidresp()
        except ftperrors():
            pass

    def close(self):
        self.keepalive = False
        if self.refcount <= 0:
            self.real_close()

    def file_close(self):
        self.endtransfer()
        self.refcount -= 1
        if self.refcount <= 0 and not self.keepalive:
            self.real_close()

    def real_close(self):
        self.endtransfer()
        try:
            self.ftp.close()
        except ftperrors():
            pass

# Proxy handling
def getproxies_environment():
    """Return a dictionary of scheme -> proxy server URL mappings.

    Scan the environment for variables named <scheme>_proxy;
    this seems to be the standard convention.  If you need a
    different way, you can pass a proxies dictionary to the
    [Fancy]URLopener constructor.

    """
    proxies = {}
    for name, value in os.environ.items():
        name = name.lower()
        if value and name[-6:] == '_proxy':
            proxies[name[:-6]] = value
    return proxies

def proxy_bypass_environment(host):
    """Test if proxies should not be used for a particular host.

    Checks the environment for a variable named no_proxy, which should
    be a list of DNS suffixes separated by commas, or '*' for all hosts.
    """
    no_proxy = os.environ.get('no_proxy', '') or os.environ.get('NO_PROXY', '')
    # '*' is special case for always bypass
    if no_proxy == '*':
        return 1
    # strip port off host
    hostonly, port = splitport(host)
    # check if the host ends with any of the DNS suffixes
    no_proxy_list = [proxy.strip() for proxy in no_proxy.split(',')]
    for name in no_proxy_list:
        if name and (hostonly.endswith(name) or host.endswith(name)):
            return 1
    # otherwise, don't bypass
    return 0


# This code tests an OSX specific data structure but is testable on all
# platforms
def _proxy_bypass_macosx_sysconf(host, proxy_settings):
    """
    Return True iff this host shouldn't be accessed using a proxy

    This function uses the MacOSX framework SystemConfiguration
    to fetch the proxy information.

    proxy_settings come from _scproxy._get_proxy_settings or get mocked ie:
    { 'exclude_simple': bool,
      'exceptions': ['foo.bar', '*.bar.com', '127.0.0.1', '10.1', '10.0/16']
    }
    """
    from fnmatch import fnmatch

    hostonly, port = splitport(host)

    def ip2num(ipAddr):
        parts = ipAddr.split('.')
        parts = list(map(int, parts))
        if len(parts) != 4:
            parts = (parts + [0, 0, 0, 0])[:4]
        return (parts[0] << 24) | (parts[1] << 16) | (parts[2] << 8) | parts[3]

    # Check for simple host names:
    if '.' not in host:
        if proxy_settings['exclude_simple']:
            return True

    hostIP = None

    for value in proxy_settings.get('exceptions', ()):
        # Items in the list are strings like these: *.local, 169.254/16
        if not value: continue

        m = re.match(r"(\d+(?:\.\d+)*)(/\d+)?", value)
        if m is not None:
            if hostIP is None:
                try:
                    hostIP = socket.gethostbyname(hostonly)
                    hostIP = ip2num(hostIP)
                except socket.error:
                    continue

            base = ip2num(m.group(1))
            mask = m.group(2)
            if mask is None:
                mask = 8 * (m.group(1).count('.') + 1)
            else:
                mask = int(mask[1:])
            mask = 32 - mask

            if (hostIP >> mask) == (base >> mask):
                return True

        elif fnmatch(host, value):
            return True

    return False


if sys.platform == 'darwin':
    from _scproxy import _get_proxy_settings, _get_proxies

    def proxy_bypass_macosx_sysconf(host):
        proxy_settings = _get_proxy_settings()
        return _proxy_bypass_macosx_sysconf(host, proxy_settings)

    def getproxies_macosx_sysconf():
        """Return a dictionary of scheme -> proxy server URL mappings.

        This function uses the MacOSX framework SystemConfiguration
        to fetch the proxy information.
        """
        return _get_proxies()



    def proxy_bypass(host):
        if getproxies_environment():
            return proxy_bypass_environment(host)
        else:
            return proxy_bypass_macosx_sysconf(host)

    def getproxies():
        return getproxies_environment() or getproxies_macosx_sysconf()


elif os.name == 'nt':
    def getproxies_registry():
        """Return a dictionary of scheme -> proxy server URL mappings.

        Win32 uses the registry to store proxies.

        """
        proxies = {}
        try:
            import winreg
        except ImportError:
            # Std module, so should be around - but you never know!
            return proxies
        try:
            internetSettings = winreg.OpenKey(winreg.HKEY_CURRENT_USER,
                r'Software\Microsoft\Windows\CurrentVersion\Internet Settings')
            proxyEnable = winreg.QueryValueEx(internetSettings,
                                               'ProxyEnable')[0]
            if proxyEnable:
                # Returned as Unicode but problems if not converted to ASCII
                proxyServer = str(winreg.QueryValueEx(internetSettings,
                                                       'ProxyServer')[0])
                if '=' in proxyServer:
                    # Per-protocol settings
                    for p in proxyServer.split(';'):
                        protocol, address = p.split('=', 1)
                        # See if address has a type:// prefix
                        if not re.match('^([^/:]+)://', address):
                            address = '%s://%s' % (protocol, address)
                        proxies[protocol] = address
                else:
                    # Use one setting for all protocols
                    if proxyServer[:5] == 'http:':
                        proxies['http'] = proxyServer
                    else:
                        proxies['http'] = 'http://%s' % proxyServer
                        proxies['https'] = 'https://%s' % proxyServer
                        proxies['ftp'] = 'ftp://%s' % proxyServer
            internetSettings.Close()
        except (WindowsError, ValueError, TypeError):
            # Either registry key not found etc, or the value in an
            # unexpected format.
            # proxies already set up to be empty so nothing to do
            pass
        return proxies

    def getproxies():
        """Return a dictionary of scheme -> proxy server URL mappings.

        Returns settings gathered from the environment, if specified,
        or the registry.

        """
        return getproxies_environment() or getproxies_registry()

    def proxy_bypass_registry(host):
        try:
            import winreg
        except ImportError:
            # Std modules, so should be around - but you never know!
            return 0
        try:
            internetSettings = winreg.OpenKey(winreg.HKEY_CURRENT_USER,
                r'Software\Microsoft\Windows\CurrentVersion\Internet Settings')
            proxyEnable = winreg.QueryValueEx(internetSettings,
                                               'ProxyEnable')[0]
            proxyOverride = str(winreg.QueryValueEx(internetSettings,
                                                     'ProxyOverride')[0])
            # ^^^^ Returned as Unicode but problems if not converted to ASCII
        except WindowsError:
            return 0
        if not proxyEnable or not proxyOverride:
            return 0
        # try to make a host list from name and IP address.
        rawHost, port = splitport(host)
        host = [rawHost]
        try:
            addr = socket.gethostbyname(rawHost)
            if addr != rawHost:
                host.append(addr)
        except socket.error:
            pass
        try:
            fqdn = socket.getfqdn(rawHost)
            if fqdn != rawHost:
                host.append(fqdn)
        except socket.error:
            pass
        # make a check value list from the registry entry: replace the
        # '<local>' string by the localhost entry and the corresponding
        # canonical entry.
        proxyOverride = proxyOverride.split(';')
        # now check if we match one of the registry values.
        for test in proxyOverride:
            if test == '<local>':
                if '.' not in rawHost:
                    return 1
            test = test.replace(".", r"\.")     # mask dots
            test = test.replace("*", r".*")     # change glob sequence
            test = test.replace("?", r".")      # change glob char
            for val in host:
                if re.match(test, val, re.I):
                    return 1
        return 0

    def proxy_bypass(host):
        """Return a dictionary of scheme -> proxy server URL mappings.

        Returns settings gathered from the environment, if specified,
        or the registry.

        """
        if getproxies_environment():
            return proxy_bypass_environment(host)
        else:
            return proxy_bypass_registry(host)

else:
    # By default use environment variables
    getproxies = getproxies_environment
    proxy_bypass = proxy_bypass_environment<|MERGE_RESOLUTION|>--- conflicted
+++ resolved
@@ -94,14 +94,10 @@
 import sys
 import time
 import collections
-<<<<<<< HEAD
 import tempfile
 import contextlib
 import warnings
 
-=======
-import warnings
->>>>>>> 0ea91cb5
 
 from urllib.error import URLError, HTTPError, ContentTooShortError
 from urllib.parse import (
@@ -929,7 +925,6 @@
             self.retried += 1
 
         if authreq:
-<<<<<<< HEAD
             scheme = authreq.split()[0]
             if scheme.lower() != 'basic':
                 raise ValueError("AbstractBasicAuthHandler does not"
@@ -939,24 +934,14 @@
                 mo = AbstractBasicAuthHandler.rx.search(authreq)
                 if mo:
                     scheme, quote, realm = mo.groups()
+                    if quote not in ['"',"'"]:
+                        warnings.warn("Basic Auth Realm was unquoted",
+                                      UserWarning, 2)
                     if scheme.lower() == 'basic':
                         response = self.retry_http_basic_auth(host, req, realm)
                         if response and response.code != 401:
                             self.retried = 0
                         return response
-=======
-            mo = AbstractBasicAuthHandler.rx.search(authreq)
-            if mo:
-                scheme, quote, realm = mo.groups()
-                if quote not in ["'", '"']:
-                    warnings.warn("Basic Auth Realm was unquoted",
-                                  UserWarning, 2)
-                if scheme.lower() == 'basic':
-                    response = self.retry_http_basic_auth(host, req, realm)
-                    if response and response.code != 401:
-                        self.retried = 0
-                    return response
->>>>>>> 0ea91cb5
 
     def retry_http_basic_auth(self, host, req, realm):
         user, pw = self.passwd.find_user_password(realm, host)
