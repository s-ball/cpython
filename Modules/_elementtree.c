/*--------------------------------------------------------------------
 * Licensed to PSF under a Contributor Agreement.
 * See http://www.python.org/psf/license for licensing details.
 *
 * _elementtree - C accelerator for xml.etree.ElementTree
 * Copyright (c) 1999-2009 by Secret Labs AB.  All rights reserved.
 * Copyright (c) 1999-2009 by Fredrik Lundh.
 *
 * info@pythonware.com
 * http://www.pythonware.com
 *--------------------------------------------------------------------
 */

#define PY_SSIZE_T_CLEAN

#include "Python.h"
#include "structmember.h"

/* -------------------------------------------------------------------- */
/* configuration */

/* An element can hold this many children without extra memory
   allocations. */
#define STATIC_CHILDREN 4

/* For best performance, chose a value so that 80-90% of all nodes
   have no more than the given number of children.  Set this to zero
   to minimize the size of the element structure itself (this only
   helps if you have lots of leaf nodes with attributes). */

/* Also note that pymalloc always allocates blocks in multiples of
   eight bytes.  For the current C version of ElementTree, this means
   that the number of children should be an even number, at least on
   32-bit platforms. */

/* -------------------------------------------------------------------- */

#if 0
static int memory = 0;
#define ALLOC(size, comment)\
do { memory += size; printf("%8d - %s\n", memory, comment); } while (0)
#define RELEASE(size, comment)\
do { memory -= size; printf("%8d - %s\n", memory, comment); } while (0)
#else
#define ALLOC(size, comment)
#define RELEASE(size, comment)
#endif

/* compiler tweaks */
#if defined(_MSC_VER)
#define LOCAL(type) static __inline type __fastcall
#else
#define LOCAL(type) static type
#endif

/* macros used to store 'join' flags in string object pointers.  note
   that all use of text and tail as object pointers must be wrapped in
   JOIN_OBJ.  see comments in the ElementObject definition for more
   info. */
#define JOIN_GET(p) ((Py_uintptr_t) (p) & 1)
#define JOIN_SET(p, flag) ((void*) ((Py_uintptr_t) (JOIN_OBJ(p)) | (flag)))
#define JOIN_OBJ(p) ((PyObject*) ((Py_uintptr_t) (p) & ~(Py_uintptr_t)1))

/* Py_CLEAR for a PyObject* that uses a join flag. Pass the pointer by
 * reference since this function sets it to NULL.
*/
static void _clear_joined_ptr(PyObject **p)
{
    if (*p) {
        PyObject *tmp = JOIN_OBJ(*p);
        *p = NULL;
        Py_DECREF(tmp);
    }
}

/* Types defined by this extension */
static PyTypeObject Element_Type;
static PyTypeObject ElementIter_Type;
static PyTypeObject TreeBuilder_Type;
static PyTypeObject XMLParser_Type;


/* Per-module state; PEP 3121 */
typedef struct {
    PyObject *parseerror_obj;
    PyObject *deepcopy_obj;
    PyObject *elementpath_obj;
} elementtreestate;

static struct PyModuleDef elementtreemodule;

/* Given a module object (assumed to be _elementtree), get its per-module
 * state.
 */
#define ET_STATE(mod) ((elementtreestate *) PyModule_GetState(mod))

/* Find the module instance imported in the currently running sub-interpreter
 * and get its state.
 */
#define ET_STATE_GLOBAL \
    ((elementtreestate *) PyModule_GetState(PyState_FindModule(&elementtreemodule)))

static int
elementtree_clear(PyObject *m)
{
    elementtreestate *st = ET_STATE(m);
    Py_CLEAR(st->parseerror_obj);
    Py_CLEAR(st->deepcopy_obj);
    Py_CLEAR(st->elementpath_obj);
    return 0;
}

static int
elementtree_traverse(PyObject *m, visitproc visit, void *arg)
{
    elementtreestate *st = ET_STATE(m);
    Py_VISIT(st->parseerror_obj);
    Py_VISIT(st->deepcopy_obj);
    Py_VISIT(st->elementpath_obj);
    return 0;
}

static void
elementtree_free(void *m)
{
    elementtree_clear((PyObject *)m);
}

/* helpers */

LOCAL(PyObject*)
list_join(PyObject* list)
{
    /* join list elements (destroying the list in the process) */
    PyObject* joiner;
    PyObject* result;

    joiner = PyUnicode_FromStringAndSize("", 0);
    if (!joiner)
        return NULL;
    result = PyUnicode_Join(joiner, list);
    Py_DECREF(joiner);
    if (result)
        Py_DECREF(list);
    return result;
}

/* Is the given object an empty dictionary?
*/
static int
is_empty_dict(PyObject *obj)
{
    return PyDict_CheckExact(obj) && PyDict_Size(obj) == 0;
}


/* -------------------------------------------------------------------- */
/* the Element type */

typedef struct {

    /* attributes (a dictionary object), or None if no attributes */
    PyObject* attrib;

    /* child elements */
    Py_ssize_t length; /* actual number of items */
    Py_ssize_t allocated; /* allocated items */

    /* this either points to _children or to a malloced buffer */
    PyObject* *children;

    PyObject* _children[STATIC_CHILDREN];

} ElementObjectExtra;

typedef struct {
    PyObject_HEAD

    /* element tag (a string). */
    PyObject* tag;

    /* text before first child.  note that this is a tagged pointer;
       use JOIN_OBJ to get the object pointer.  the join flag is used
       to distinguish lists created by the tree builder from lists
       assigned to the attribute by application code; the former
       should be joined before being returned to the user, the latter
       should be left intact. */
    PyObject* text;

    /* text after this element, in parent.  note that this is a tagged
       pointer; use JOIN_OBJ to get the object pointer. */
    PyObject* tail;

    ElementObjectExtra* extra;

    PyObject *weakreflist; /* For tp_weaklistoffset */

} ElementObject;


#define Element_CheckExact(op) (Py_TYPE(op) == &Element_Type)

/* -------------------------------------------------------------------- */
/* Element constructors and destructor */

LOCAL(int)
create_extra(ElementObject* self, PyObject* attrib)
{
    self->extra = PyObject_Malloc(sizeof(ElementObjectExtra));
    if (!self->extra) {
        PyErr_NoMemory();
        return -1;
    }

    if (!attrib)
        attrib = Py_None;

    Py_INCREF(attrib);
    self->extra->attrib = attrib;

    self->extra->length = 0;
    self->extra->allocated = STATIC_CHILDREN;
    self->extra->children = self->extra->_children;

    return 0;
}

LOCAL(void)
dealloc_extra(ElementObject* self)
{
    ElementObjectExtra *myextra;
    Py_ssize_t i;

    if (!self->extra)
        return;

    /* Avoid DECREFs calling into this code again (cycles, etc.)
    */
    myextra = self->extra;
    self->extra = NULL;

    Py_DECREF(myextra->attrib);

    for (i = 0; i < myextra->length; i++)
        Py_DECREF(myextra->children[i]);

    if (myextra->children != myextra->_children)
        PyObject_Free(myextra->children);

    PyObject_Free(myextra);
}

/* Convenience internal function to create new Element objects with the given
 * tag and attributes.
*/
LOCAL(PyObject*)
create_new_element(PyObject* tag, PyObject* attrib)
{
    ElementObject* self;

    self = PyObject_GC_New(ElementObject, &Element_Type);
    if (self == NULL)
        return NULL;
    self->extra = NULL;

    Py_INCREF(tag);
    self->tag = tag;

    Py_INCREF(Py_None);
    self->text = Py_None;

    Py_INCREF(Py_None);
    self->tail = Py_None;

    self->weakreflist = NULL;

    ALLOC(sizeof(ElementObject), "create element");
    PyObject_GC_Track(self);

    if (attrib != Py_None && !is_empty_dict(attrib)) {
        if (create_extra(self, attrib) < 0) {
            Py_DECREF(self);
            return NULL;
        }
    }

    return (PyObject*) self;
}

static PyObject *
element_new(PyTypeObject *type, PyObject *args, PyObject *kwds)
{
    ElementObject *e = (ElementObject *)type->tp_alloc(type, 0);
    if (e != NULL) {
        Py_INCREF(Py_None);
        e->tag = Py_None;

        Py_INCREF(Py_None);
        e->text = Py_None;

        Py_INCREF(Py_None);
        e->tail = Py_None;

        e->extra = NULL;
        e->weakreflist = NULL;
    }
    return (PyObject *)e;
}

/* Helper function for extracting the attrib dictionary from a keywords dict.
 * This is required by some constructors/functions in this module that can
 * either accept attrib as a keyword argument or all attributes splashed
 * directly into *kwds.
 *
 * Return a dictionary with the content of kwds merged into the content of
 * attrib. If there is no attrib keyword, return a copy of kwds.
 */
static PyObject*
get_attrib_from_keywords(PyObject *kwds)
{
    PyObject *attrib_str = PyUnicode_FromString("attrib");
    PyObject *attrib = PyDict_GetItem(kwds, attrib_str);

    if (attrib) {
        /* If attrib was found in kwds, copy its value and remove it from
         * kwds
         */
        if (!PyDict_Check(attrib)) {
            Py_DECREF(attrib_str);
            PyErr_Format(PyExc_TypeError, "attrib must be dict, not %.100s",
                         Py_TYPE(attrib)->tp_name);
            return NULL;
        }
        attrib = PyDict_Copy(attrib);
        PyDict_DelItem(kwds, attrib_str);
    } else {
        attrib = PyDict_New();
    }

    Py_DECREF(attrib_str);

    /* attrib can be NULL if PyDict_New failed */
    if (attrib)
        if (PyDict_Update(attrib, kwds) < 0)
            return NULL;
    return attrib;
}

/*[clinic input]
module _elementtree
class _elementtree.Element "ElementObject *" "&Element_Type"
class _elementtree.TreeBuilder "TreeBuilderObject *" "&TreeBuilder_Type"
class _elementtree.XMLParser "XMLParserObject *" "&XMLParser_Type"
[clinic start generated code]*/
/*[clinic end generated code: output=da39a3ee5e6b4b0d input=159aa50a54061c22]*/

static int
element_init(PyObject *self, PyObject *args, PyObject *kwds)
{
    PyObject *tag;
    PyObject *tmp;
    PyObject *attrib = NULL;
    ElementObject *self_elem;

    if (!PyArg_ParseTuple(args, "O|O!:Element", &tag, &PyDict_Type, &attrib))
        return -1;

    if (attrib) {
        /* attrib passed as positional arg */
        attrib = PyDict_Copy(attrib);
        if (!attrib)
            return -1;
        if (kwds) {
            if (PyDict_Update(attrib, kwds) < 0) {
                Py_DECREF(attrib);
                return -1;
            }
        }
    } else if (kwds) {
        /* have keywords args */
        attrib = get_attrib_from_keywords(kwds);
        if (!attrib)
            return -1;
    }

    self_elem = (ElementObject *)self;

    if (attrib != NULL && !is_empty_dict(attrib)) {
        if (create_extra(self_elem, attrib) < 0) {
            Py_DECREF(attrib);
            return -1;
        }
    }

    /* We own a reference to attrib here and it's no longer needed. */
    Py_XDECREF(attrib);

    /* Replace the objects already pointed to by tag, text and tail. */
    tmp = self_elem->tag;
    Py_INCREF(tag);
    self_elem->tag = tag;
    Py_DECREF(tmp);

    tmp = self_elem->text;
    Py_INCREF(Py_None);
    self_elem->text = Py_None;
    Py_DECREF(JOIN_OBJ(tmp));

    tmp = self_elem->tail;
    Py_INCREF(Py_None);
    self_elem->tail = Py_None;
    Py_DECREF(JOIN_OBJ(tmp));

    return 0;
}

LOCAL(int)
element_resize(ElementObject* self, Py_ssize_t extra)
{
    Py_ssize_t size;
    PyObject* *children;

    /* make sure self->children can hold the given number of extra
       elements.  set an exception and return -1 if allocation failed */

    if (!self->extra) {
        if (create_extra(self, NULL) < 0)
            return -1;
    }

    size = self->extra->length + extra;  /* never overflows */

    if (size > self->extra->allocated) {
        /* use Python 2.4's list growth strategy */
        size = (size >> 3) + (size < 9 ? 3 : 6) + size;
        /* Coverity CID #182 size_error: Allocating 1 bytes to pointer "children"
         * which needs at least 4 bytes.
         * Although it's a false alarm always assume at least one child to
         * be safe.
         */
        size = size ? size : 1;
        if ((size_t)size > PY_SSIZE_T_MAX/sizeof(PyObject*))
            goto nomemory;
        if (self->extra->children != self->extra->_children) {
            /* Coverity CID #182 size_error: Allocating 1 bytes to pointer
             * "children", which needs at least 4 bytes. Although it's a
             * false alarm always assume at least one child to be safe.
             */
            children = PyObject_Realloc(self->extra->children,
                                        size * sizeof(PyObject*));
            if (!children)
                goto nomemory;
        } else {
            children = PyObject_Malloc(size * sizeof(PyObject*));
            if (!children)
                goto nomemory;
            /* copy existing children from static area to malloc buffer */
            memcpy(children, self->extra->children,
                   self->extra->length * sizeof(PyObject*));
        }
        self->extra->children = children;
        self->extra->allocated = size;
    }

    return 0;

  nomemory:
    PyErr_NoMemory();
    return -1;
}

LOCAL(int)
element_add_subelement(ElementObject* self, PyObject* element)
{
    /* add a child element to a parent */

    if (element_resize(self, 1) < 0)
        return -1;

    Py_INCREF(element);
    self->extra->children[self->extra->length] = element;

    self->extra->length++;

    return 0;
}

LOCAL(PyObject*)
element_get_attrib(ElementObject* self)
{
    /* return borrowed reference to attrib dictionary */
    /* note: this function assumes that the extra section exists */

    PyObject* res = self->extra->attrib;

    if (res == Py_None) {
        /* create missing dictionary */
        res = PyDict_New();
        if (!res)
            return NULL;
        Py_DECREF(Py_None);
        self->extra->attrib = res;
    }

    return res;
}

LOCAL(PyObject*)
element_get_text(ElementObject* self)
{
    /* return borrowed reference to text attribute */

    PyObject* res = self->text;

    if (JOIN_GET(res)) {
        res = JOIN_OBJ(res);
        if (PyList_CheckExact(res)) {
            res = list_join(res);
            if (!res)
                return NULL;
            self->text = res;
        }
    }

    return res;
}

LOCAL(PyObject*)
element_get_tail(ElementObject* self)
{
    /* return borrowed reference to text attribute */

    PyObject* res = self->tail;

    if (JOIN_GET(res)) {
        res = JOIN_OBJ(res);
        if (PyList_CheckExact(res)) {
            res = list_join(res);
            if (!res)
                return NULL;
            self->tail = res;
        }
    }

    return res;
}

static PyObject*
subelement(PyObject *self, PyObject *args, PyObject *kwds)
{
    PyObject* elem;

    ElementObject* parent;
    PyObject* tag;
    PyObject* attrib = NULL;
    if (!PyArg_ParseTuple(args, "O!O|O!:SubElement",
                          &Element_Type, &parent, &tag,
                          &PyDict_Type, &attrib)) {
        return NULL;
    }

    if (attrib) {
        /* attrib passed as positional arg */
        attrib = PyDict_Copy(attrib);
        if (!attrib)
            return NULL;
        if (kwds) {
            if (PyDict_Update(attrib, kwds) < 0) {
                return NULL;
            }
        }
    } else if (kwds) {
        /* have keyword args */
        attrib = get_attrib_from_keywords(kwds);
        if (!attrib)
            return NULL;
    } else {
        /* no attrib arg, no kwds, so no attribute */
        Py_INCREF(Py_None);
        attrib = Py_None;
    }

    elem = create_new_element(tag, attrib);
    Py_DECREF(attrib);
    if (elem == NULL)
        return NULL;

    if (element_add_subelement(parent, elem) < 0) {
        Py_DECREF(elem);
        return NULL;
    }

    return elem;
}

static int
element_gc_traverse(ElementObject *self, visitproc visit, void *arg)
{
    Py_VISIT(self->tag);
    Py_VISIT(JOIN_OBJ(self->text));
    Py_VISIT(JOIN_OBJ(self->tail));

    if (self->extra) {
        Py_ssize_t i;
        Py_VISIT(self->extra->attrib);

        for (i = 0; i < self->extra->length; ++i)
            Py_VISIT(self->extra->children[i]);
    }
    return 0;
}

static int
element_gc_clear(ElementObject *self)
{
    Py_CLEAR(self->tag);
    _clear_joined_ptr(&self->text);
    _clear_joined_ptr(&self->tail);

    /* After dropping all references from extra, it's no longer valid anyway,
     * so fully deallocate it.
    */
    dealloc_extra(self);
    return 0;
}

static void
element_dealloc(ElementObject* self)
{
    PyObject_GC_UnTrack(self);

    if (self->weakreflist != NULL)
        PyObject_ClearWeakRefs((PyObject *) self);

    /* element_gc_clear clears all references and deallocates extra
    */
    element_gc_clear(self);

    RELEASE(sizeof(ElementObject), "destroy element");
    Py_TYPE(self)->tp_free((PyObject *)self);
}

/* -------------------------------------------------------------------- */

/*[clinic input]
_elementtree.Element.append

    subelement: object(subclass_of='&Element_Type')
    /

[clinic start generated code]*/

static PyObject *
_elementtree_Element_append_impl(ElementObject *self, PyObject *subelement)
/*[clinic end generated code: output=54a884b7cf2295f4 input=3ed648beb5bfa22a]*/
{
    if (element_add_subelement(self, subelement) < 0)
        return NULL;

    Py_RETURN_NONE;
}

/*[clinic input]
_elementtree.Element.clear

[clinic start generated code]*/

static PyObject *
_elementtree_Element_clear_impl(ElementObject *self)
/*[clinic end generated code: output=8bcd7a51f94cfff6 input=3c719ff94bf45dd6]*/
{
    dealloc_extra(self);

    Py_INCREF(Py_None);
    Py_DECREF(JOIN_OBJ(self->text));
    self->text = Py_None;

    Py_INCREF(Py_None);
    Py_DECREF(JOIN_OBJ(self->tail));
    self->tail = Py_None;

    Py_RETURN_NONE;
}

/*[clinic input]
_elementtree.Element.__copy__

[clinic start generated code]*/

static PyObject *
_elementtree_Element___copy___impl(ElementObject *self)
/*[clinic end generated code: output=2c701ebff7247781 input=ad87aaebe95675bf]*/
{
    Py_ssize_t i;
    ElementObject* element;

    element = (ElementObject*) create_new_element(
        self->tag, (self->extra) ? self->extra->attrib : Py_None);
    if (!element)
        return NULL;

    Py_DECREF(JOIN_OBJ(element->text));
    element->text = self->text;
    Py_INCREF(JOIN_OBJ(element->text));

    Py_DECREF(JOIN_OBJ(element->tail));
    element->tail = self->tail;
    Py_INCREF(JOIN_OBJ(element->tail));

    if (self->extra) {
        if (element_resize(element, self->extra->length) < 0) {
            Py_DECREF(element);
            return NULL;
        }

        for (i = 0; i < self->extra->length; i++) {
            Py_INCREF(self->extra->children[i]);
            element->extra->children[i] = self->extra->children[i];
        }

        element->extra->length = self->extra->length;
    }

    return (PyObject*) element;
}

/* Helper for a deep copy. */
LOCAL(PyObject *) deepcopy(PyObject *, PyObject *);

/*[clinic input]
_elementtree.Element.__deepcopy__

    memo: object
    /

[clinic start generated code]*/

static PyObject *
_elementtree_Element___deepcopy__(ElementObject *self, PyObject *memo)
/*[clinic end generated code: output=d1f19851d17bf239 input=df24c2b602430b77]*/
{
    Py_ssize_t i;
    ElementObject* element;
    PyObject* tag;
    PyObject* attrib;
    PyObject* text;
    PyObject* tail;
    PyObject* id;

    tag = deepcopy(self->tag, memo);
    if (!tag)
        return NULL;

    if (self->extra) {
        attrib = deepcopy(self->extra->attrib, memo);
        if (!attrib) {
            Py_DECREF(tag);
            return NULL;
        }
    } else {
        Py_INCREF(Py_None);
        attrib = Py_None;
    }

    element = (ElementObject*) create_new_element(tag, attrib);

    Py_DECREF(tag);
    Py_DECREF(attrib);

    if (!element)
        return NULL;

    text = deepcopy(JOIN_OBJ(self->text), memo);
    if (!text)
        goto error;
    Py_DECREF(element->text);
    element->text = JOIN_SET(text, JOIN_GET(self->text));

    tail = deepcopy(JOIN_OBJ(self->tail), memo);
    if (!tail)
        goto error;
    Py_DECREF(element->tail);
    element->tail = JOIN_SET(tail, JOIN_GET(self->tail));

    if (self->extra) {
        if (element_resize(element, self->extra->length) < 0)
            goto error;

        for (i = 0; i < self->extra->length; i++) {
            PyObject* child = deepcopy(self->extra->children[i], memo);
            if (!child) {
                element->extra->length = i;
                goto error;
            }
            element->extra->children[i] = child;
        }

        element->extra->length = self->extra->length;
    }

    /* add object to memo dictionary (so deepcopy won't visit it again) */
    id = PyLong_FromSsize_t((Py_uintptr_t) self);
    if (!id)
        goto error;

    i = PyDict_SetItem(memo, id, (PyObject*) element);

    Py_DECREF(id);

    if (i < 0)
        goto error;

    return (PyObject*) element;

  error:
    Py_DECREF(element);
    return NULL;
}

LOCAL(PyObject *)
deepcopy(PyObject *object, PyObject *memo)
{
    /* do a deep copy of the given object */
    PyObject *args;
    PyObject *result;
    elementtreestate *st;

    /* Fast paths */
    if (object == Py_None || PyUnicode_CheckExact(object)) {
        Py_INCREF(object);
        return object;
    }

    if (Py_REFCNT(object) == 1) {
        if (PyDict_CheckExact(object)) {
            PyObject *key, *value;
            Py_ssize_t pos = 0;
            int simple = 1;
            while (PyDict_Next(object, &pos, &key, &value)) {
                if (!PyUnicode_CheckExact(key) || !PyUnicode_CheckExact(value)) {
                    simple = 0;
                    break;
                }
            }
            if (simple)
                return PyDict_Copy(object);
            /* Fall through to general case */
        }
        else if (Element_CheckExact(object)) {
            return _elementtree_Element___deepcopy__((ElementObject *)object, memo);
        }
    }

    /* General case */
    st = ET_STATE_GLOBAL;
    if (!st->deepcopy_obj) {
        PyErr_SetString(PyExc_RuntimeError,
                        "deepcopy helper not found");
        return NULL;
    }

    args = PyTuple_Pack(2, object, memo);
    if (!args)
        return NULL;
    result = PyObject_CallObject(st->deepcopy_obj, args);
    Py_DECREF(args);
    return result;
}


/*[clinic input]
_elementtree.Element.__sizeof__ -> Py_ssize_t

[clinic start generated code]*/

static Py_ssize_t
_elementtree_Element___sizeof___impl(ElementObject *self)
/*[clinic end generated code: output=bf73867721008000 input=70f4b323d55a17c1]*/
{
    Py_ssize_t result = _PyObject_SIZE(Py_TYPE(self));
    if (self->extra) {
        result += sizeof(ElementObjectExtra);
        if (self->extra->children != self->extra->_children)
            result += sizeof(PyObject*) * self->extra->allocated;
    }
    return result;
}

/* dict keys for getstate/setstate. */
#define PICKLED_TAG "tag"
#define PICKLED_CHILDREN "_children"
#define PICKLED_ATTRIB "attrib"
#define PICKLED_TAIL "tail"
#define PICKLED_TEXT "text"

/* __getstate__ returns a fabricated instance dict as in the pure-Python
 * Element implementation, for interoperability/interchangeability.  This
 * makes the pure-Python implementation details an API, but (a) there aren't
 * any unnecessary structures there; and (b) it buys compatibility with 3.2
 * pickles.  See issue #16076.
 */
/*[clinic input]
_elementtree.Element.__getstate__

[clinic start generated code]*/

static PyObject *
_elementtree_Element___getstate___impl(ElementObject *self)
/*[clinic end generated code: output=37279aeeb6bb5b04 input=f0d16d7ec2f7adc1]*/
{
    Py_ssize_t i, noattrib;
    PyObject *instancedict = NULL, *children;

    /* Build a list of children. */
    children = PyList_New(self->extra ? self->extra->length : 0);
    if (!children)
        return NULL;
    for (i = 0; i < PyList_GET_SIZE(children); i++) {
        PyObject *child = self->extra->children[i];
        Py_INCREF(child);
        PyList_SET_ITEM(children, i, child);
    }

    /* Construct the state object. */
    noattrib = (self->extra == NULL || self->extra->attrib == Py_None);
    if (noattrib)
        instancedict = Py_BuildValue("{sOsOs{}sOsO}",
                                     PICKLED_TAG, self->tag,
                                     PICKLED_CHILDREN, children,
                                     PICKLED_ATTRIB,
                                     PICKLED_TEXT, JOIN_OBJ(self->text),
                                     PICKLED_TAIL, JOIN_OBJ(self->tail));
    else
        instancedict = Py_BuildValue("{sOsOsOsOsO}",
                                     PICKLED_TAG, self->tag,
                                     PICKLED_CHILDREN, children,
                                     PICKLED_ATTRIB, self->extra->attrib,
                                     PICKLED_TEXT, JOIN_OBJ(self->text),
                                     PICKLED_TAIL, JOIN_OBJ(self->tail));
    if (instancedict) {
        Py_DECREF(children);
        return instancedict;
    }
    else {
        for (i = 0; i < PyList_GET_SIZE(children); i++)
            Py_DECREF(PyList_GET_ITEM(children, i));
        Py_DECREF(children);

        return NULL;
    }
}

static PyObject *
element_setstate_from_attributes(ElementObject *self,
                                 PyObject *tag,
                                 PyObject *attrib,
                                 PyObject *text,
                                 PyObject *tail,
                                 PyObject *children)
{
    Py_ssize_t i, nchildren;

    if (!tag) {
        PyErr_SetString(PyExc_TypeError, "tag may not be NULL");
        return NULL;
    }

    Py_INCREF(tag);
    Py_SETREF(self->tag, tag);

    _clear_joined_ptr(&self->text);
    self->text = text ? JOIN_SET(text, PyList_CheckExact(text)) : Py_None;
    Py_INCREF(JOIN_OBJ(self->text));

    _clear_joined_ptr(&self->tail);
    self->tail = tail ? JOIN_SET(tail, PyList_CheckExact(tail)) : Py_None;
    Py_INCREF(JOIN_OBJ(self->tail));

    /* Handle ATTRIB and CHILDREN. */
    if (!children && !attrib)
        Py_RETURN_NONE;

    /* Compute 'nchildren'. */
    if (children) {
        if (!PyList_Check(children)) {
            PyErr_SetString(PyExc_TypeError, "'_children' is not a list");
            return NULL;
        }
        nchildren = PyList_Size(children);
    }
    else {
        nchildren = 0;
    }

    /* Allocate 'extra'. */
    if (element_resize(self, nchildren)) {
        return NULL;
    }
    assert(self->extra && self->extra->allocated >= nchildren);

    /* Copy children */
    for (i = 0; i < nchildren; i++) {
        self->extra->children[i] = PyList_GET_ITEM(children, i);
        Py_INCREF(self->extra->children[i]);
    }

    self->extra->length = nchildren;
    self->extra->allocated = nchildren;

    /* Stash attrib. */
    if (attrib) {
        Py_INCREF(attrib);
        Py_SETREF(self->extra->attrib, attrib);
    }

    Py_RETURN_NONE;
}

/* __setstate__ for Element instance from the Python implementation.
 * 'state' should be the instance dict.
 */

static PyObject *
element_setstate_from_Python(ElementObject *self, PyObject *state)
{
    static char *kwlist[] = {PICKLED_TAG, PICKLED_ATTRIB, PICKLED_TEXT,
                             PICKLED_TAIL, PICKLED_CHILDREN, 0};
    PyObject *args;
    PyObject *tag, *attrib, *text, *tail, *children;
    PyObject *retval;

    tag = attrib = text = tail = children = NULL;
    args = PyTuple_New(0);
    if (!args)
        return NULL;

    if (PyArg_ParseTupleAndKeywords(args, state, "|$OOOOO", kwlist, &tag,
                                    &attrib, &text, &tail, &children))
        retval = element_setstate_from_attributes(self, tag, attrib, text,
                                                  tail, children);
    else
        retval = NULL;

    Py_DECREF(args);
    return retval;
}

/*[clinic input]
_elementtree.Element.__setstate__

    state: object
    /

[clinic start generated code]*/

static PyObject *
_elementtree_Element___setstate__(ElementObject *self, PyObject *state)
/*[clinic end generated code: output=ea28bf3491b1f75e input=aaf80abea7c1e3b9]*/
{
    if (!PyDict_CheckExact(state)) {
        PyErr_Format(PyExc_TypeError,
                     "Don't know how to unpickle \"%.200R\" as an Element",
                     state);
        return NULL;
    }
    else
        return element_setstate_from_Python(self, state);
}

LOCAL(int)
checkpath(PyObject* tag)
{
    Py_ssize_t i;
    int check = 1;

    /* check if a tag contains an xpath character */

#define PATHCHAR(ch) \
    (ch == '/' || ch == '*' || ch == '[' || ch == '@' || ch == '.')

    if (PyUnicode_Check(tag)) {
        const Py_ssize_t len = PyUnicode_GET_LENGTH(tag);
        void *data = PyUnicode_DATA(tag);
        unsigned int kind = PyUnicode_KIND(tag);
        for (i = 0; i < len; i++) {
            Py_UCS4 ch = PyUnicode_READ(kind, data, i);
            if (ch == '{')
                check = 0;
            else if (ch == '}')
                check = 1;
            else if (check && PATHCHAR(ch))
                return 1;
        }
        return 0;
    }
    if (PyBytes_Check(tag)) {
        char *p = PyBytes_AS_STRING(tag);
        for (i = 0; i < PyBytes_GET_SIZE(tag); i++) {
            if (p[i] == '{')
                check = 0;
            else if (p[i] == '}')
                check = 1;
            else if (check && PATHCHAR(p[i]))
                return 1;
        }
        return 0;
    }

    return 1; /* unknown type; might be path expression */
}

/*[clinic input]
_elementtree.Element.extend

    elements: object
    /

[clinic start generated code]*/

static PyObject *
_elementtree_Element_extend(ElementObject *self, PyObject *elements)
/*[clinic end generated code: output=f6e67fc2ff529191 input=807bc4f31c69f7c0]*/
{
    PyObject* seq;
    Py_ssize_t i;

    seq = PySequence_Fast(elements, "");
    if (!seq) {
        PyErr_Format(
            PyExc_TypeError,
            "expected sequence, not \"%.200s\"", Py_TYPE(elements)->tp_name
            );
        return NULL;
    }

    for (i = 0; i < PySequence_Fast_GET_SIZE(seq); i++) {
        PyObject* element = PySequence_Fast_GET_ITEM(seq, i);
        Py_INCREF(element);
        if (!PyObject_TypeCheck(element, (PyTypeObject *)&Element_Type)) {
            PyErr_Format(
                PyExc_TypeError,
                "expected an Element, not \"%.200s\"",
                Py_TYPE(element)->tp_name);
            Py_DECREF(seq);
            Py_DECREF(element);
            return NULL;
        }

        if (element_add_subelement(self, element) < 0) {
            Py_DECREF(seq);
            Py_DECREF(element);
            return NULL;
        }
        Py_DECREF(element);
    }

    Py_DECREF(seq);

    Py_RETURN_NONE;
}

/*[clinic input]
_elementtree.Element.find

    path: object
    namespaces: object = None

[clinic start generated code]*/

static PyObject *
_elementtree_Element_find_impl(ElementObject *self, PyObject *path,
                               PyObject *namespaces)
/*[clinic end generated code: output=41b43f0f0becafae input=359b6985f6489d2e]*/
{
    Py_ssize_t i;
    elementtreestate *st = ET_STATE_GLOBAL;

    if (checkpath(path) || namespaces != Py_None) {
        _Py_IDENTIFIER(find);
        return _PyObject_CallMethodId(
            st->elementpath_obj, &PyId_find, "OOO", self, path, namespaces
            );
    }

    if (!self->extra)
        Py_RETURN_NONE;

    for (i = 0; i < self->extra->length; i++) {
        PyObject* item = self->extra->children[i];
        int rc;
        if (!Element_CheckExact(item))
            continue;
        Py_INCREF(item);
        rc = PyObject_RichCompareBool(((ElementObject*)item)->tag, path, Py_EQ);
        if (rc > 0)
            return item;
        Py_DECREF(item);
        if (rc < 0)
            return NULL;
    }

    Py_RETURN_NONE;
}

/*[clinic input]
_elementtree.Element.findtext

    path: object
    default: object = None
    namespaces: object = None

[clinic start generated code]*/

static PyObject *
_elementtree_Element_findtext_impl(ElementObject *self, PyObject *path,
                                   PyObject *default_value,
                                   PyObject *namespaces)
/*[clinic end generated code: output=83b3ba4535d308d2 input=b53a85aa5aa2a916]*/
{
    Py_ssize_t i;
    _Py_IDENTIFIER(findtext);
    elementtreestate *st = ET_STATE_GLOBAL;

    if (checkpath(path) || namespaces != Py_None)
        return _PyObject_CallMethodId(
            st->elementpath_obj, &PyId_findtext, "OOOO", self, path, default_value, namespaces
            );

    if (!self->extra) {
        Py_INCREF(default_value);
        return default_value;
    }

    for (i = 0; i < self->extra->length; i++) {
        ElementObject* item = (ElementObject*) self->extra->children[i];
        int rc;
        if (!Element_CheckExact(item))
            continue;
        Py_INCREF(item);
        rc = PyObject_RichCompareBool(item->tag, path, Py_EQ);
        if (rc > 0) {
            PyObject* text = element_get_text(item);
            if (text == Py_None) {
                Py_DECREF(item);
                return PyUnicode_New(0, 0);
            }
            Py_XINCREF(text);
            Py_DECREF(item);
            return text;
        }
        Py_DECREF(item);
        if (rc < 0)
            return NULL;
    }

    Py_INCREF(default_value);
    return default_value;
}

/*[clinic input]
_elementtree.Element.findall

    path: object
    namespaces: object = None

[clinic start generated code]*/

static PyObject *
_elementtree_Element_findall_impl(ElementObject *self, PyObject *path,
                                  PyObject *namespaces)
/*[clinic end generated code: output=1a0bd9f5541b711d input=4d9e6505a638550c]*/
{
    Py_ssize_t i;
    PyObject* out;
    PyObject* tag = path;
    elementtreestate *st = ET_STATE_GLOBAL;

    if (checkpath(tag) || namespaces != Py_None) {
        _Py_IDENTIFIER(findall);
        return _PyObject_CallMethodId(
            st->elementpath_obj, &PyId_findall, "OOO", self, tag, namespaces
            );
    }

    out = PyList_New(0);
    if (!out)
        return NULL;

    if (!self->extra)
        return out;

    for (i = 0; i < self->extra->length; i++) {
        PyObject* item = self->extra->children[i];
        int rc;
        if (!Element_CheckExact(item))
            continue;
        Py_INCREF(item);
        rc = PyObject_RichCompareBool(((ElementObject*)item)->tag, tag, Py_EQ);
        if (rc != 0 && (rc < 0 || PyList_Append(out, item) < 0)) {
            Py_DECREF(item);
            Py_DECREF(out);
            return NULL;
        }
        Py_DECREF(item);
    }

    return out;
}

/*[clinic input]
_elementtree.Element.iterfind

    path: object
    namespaces: object = None

[clinic start generated code]*/

static PyObject *
_elementtree_Element_iterfind_impl(ElementObject *self, PyObject *path,
                                   PyObject *namespaces)
/*[clinic end generated code: output=ecdd56d63b19d40f input=abb974e350fb65c7]*/
{
    PyObject* tag = path;
    _Py_IDENTIFIER(iterfind);
    elementtreestate *st = ET_STATE_GLOBAL;

    return _PyObject_CallMethodId(
        st->elementpath_obj, &PyId_iterfind, "OOO", self, tag, namespaces);
}

/*[clinic input]
_elementtree.Element.get

    key: object
    default: object = None

[clinic start generated code]*/

static PyObject *
_elementtree_Element_get_impl(ElementObject *self, PyObject *key,
                              PyObject *default_value)
/*[clinic end generated code: output=523c614142595d75 input=ee153bbf8cdb246e]*/
{
    PyObject* value;

    if (!self->extra || self->extra->attrib == Py_None)
        value = default_value;
    else {
        value = PyDict_GetItem(self->extra->attrib, key);
        if (!value)
            value = default_value;
    }

    Py_INCREF(value);
    return value;
}

/*[clinic input]
_elementtree.Element.getchildren

[clinic start generated code]*/

static PyObject *
_elementtree_Element_getchildren_impl(ElementObject *self)
/*[clinic end generated code: output=e50ffe118637b14f input=0f754dfded150d5f]*/
{
    Py_ssize_t i;
    PyObject* list;

    /* FIXME: report as deprecated? */

    if (!self->extra)
        return PyList_New(0);

    list = PyList_New(self->extra->length);
    if (!list)
        return NULL;

    for (i = 0; i < self->extra->length; i++) {
        PyObject* item = self->extra->children[i];
        Py_INCREF(item);
        PyList_SET_ITEM(list, i, item);
    }

    return list;
}


static PyObject *
create_elementiter(ElementObject *self, PyObject *tag, int gettext);


/*[clinic input]
_elementtree.Element.iter

    tag: object = None

[clinic start generated code]*/

static PyObject *
_elementtree_Element_iter_impl(ElementObject *self, PyObject *tag)
/*[clinic end generated code: output=3f49f9a862941cc5 input=774d5b12e573aedd]*/
{
    if (PyUnicode_Check(tag)) {
        if (PyUnicode_READY(tag) < 0)
            return NULL;
        if (PyUnicode_GET_LENGTH(tag) == 1 && PyUnicode_READ_CHAR(tag, 0) == '*')
            tag = Py_None;
    }
    else if (PyBytes_Check(tag)) {
        if (PyBytes_GET_SIZE(tag) == 1 && *PyBytes_AS_STRING(tag) == '*')
            tag = Py_None;
    }

    return create_elementiter(self, tag, 0);
}


/*[clinic input]
_elementtree.Element.itertext

[clinic start generated code]*/

static PyObject *
_elementtree_Element_itertext_impl(ElementObject *self)
/*[clinic end generated code: output=5fa34b2fbcb65df6 input=af8f0e42cb239c89]*/
{
    return create_elementiter(self, Py_None, 1);
}


static PyObject*
element_getitem(PyObject* self_, Py_ssize_t index)
{
    ElementObject* self = (ElementObject*) self_;

    if (!self->extra || index < 0 || index >= self->extra->length) {
        PyErr_SetString(
            PyExc_IndexError,
            "child index out of range"
            );
        return NULL;
    }

    Py_INCREF(self->extra->children[index]);
    return self->extra->children[index];
}

/*[clinic input]
_elementtree.Element.insert

    index: Py_ssize_t
    subelement: object(subclass_of='&Element_Type')
    /

[clinic start generated code]*/

static PyObject *
_elementtree_Element_insert_impl(ElementObject *self, Py_ssize_t index,
                                 PyObject *subelement)
/*[clinic end generated code: output=990adfef4d424c0b input=cd6fbfcdab52d7a8]*/
{
    Py_ssize_t i;

    if (!self->extra) {
        if (create_extra(self, NULL) < 0)
            return NULL;
    }

    if (index < 0) {
        index += self->extra->length;
        if (index < 0)
            index = 0;
    }
    if (index > self->extra->length)
        index = self->extra->length;

    if (element_resize(self, 1) < 0)
        return NULL;

    for (i = self->extra->length; i > index; i--)
        self->extra->children[i] = self->extra->children[i-1];

    Py_INCREF(subelement);
    self->extra->children[index] = subelement;

    self->extra->length++;

    Py_RETURN_NONE;
}

/*[clinic input]
_elementtree.Element.items

[clinic start generated code]*/

static PyObject *
_elementtree_Element_items_impl(ElementObject *self)
/*[clinic end generated code: output=6db2c778ce3f5a4d input=adbe09aaea474447]*/
{
    if (!self->extra || self->extra->attrib == Py_None)
        return PyList_New(0);

    return PyDict_Items(self->extra->attrib);
}

/*[clinic input]
_elementtree.Element.keys

[clinic start generated code]*/

static PyObject *
_elementtree_Element_keys_impl(ElementObject *self)
/*[clinic end generated code: output=bc5bfabbf20eeb3c input=f02caf5b496b5b0b]*/
{
    if (!self->extra || self->extra->attrib == Py_None)
        return PyList_New(0);

    return PyDict_Keys(self->extra->attrib);
}

static Py_ssize_t
element_length(ElementObject* self)
{
    if (!self->extra)
        return 0;

    return self->extra->length;
}

/*[clinic input]
_elementtree.Element.makeelement

    tag: object
    attrib: object
    /

[clinic start generated code]*/

static PyObject *
_elementtree_Element_makeelement_impl(ElementObject *self, PyObject *tag,
                                      PyObject *attrib)
/*[clinic end generated code: output=4109832d5bb789ef input=9480d1d2e3e68235]*/
{
    PyObject* elem;

    attrib = PyDict_Copy(attrib);
    if (!attrib)
        return NULL;

    elem = create_new_element(tag, attrib);

    Py_DECREF(attrib);

    return elem;
}

/*[clinic input]
_elementtree.Element.remove

    subelement: object(subclass_of='&Element_Type')
    /

[clinic start generated code]*/

static PyObject *
_elementtree_Element_remove_impl(ElementObject *self, PyObject *subelement)
/*[clinic end generated code: output=38fe6c07d6d87d1f input=d52fc28ededc0bd8]*/
{
    Py_ssize_t i;
    int rc;
    PyObject *found;

    if (!self->extra) {
        /* element has no children, so raise exception */
        PyErr_SetString(
            PyExc_ValueError,
            "list.remove(x): x not in list"
            );
        return NULL;
    }

    for (i = 0; i < self->extra->length; i++) {
        if (self->extra->children[i] == subelement)
            break;
        rc = PyObject_RichCompareBool(self->extra->children[i], subelement, Py_EQ);
        if (rc > 0)
            break;
        if (rc < 0)
            return NULL;
    }

    if (i >= self->extra->length) {
        /* subelement is not in children, so raise exception */
        PyErr_SetString(
            PyExc_ValueError,
            "list.remove(x): x not in list"
            );
        return NULL;
    }

    found = self->extra->children[i];

    self->extra->length--;
    for (; i < self->extra->length; i++)
        self->extra->children[i] = self->extra->children[i+1];

    Py_DECREF(found);
    Py_RETURN_NONE;
}

static PyObject*
element_repr(ElementObject* self)
{
    if (self->tag)
        return PyUnicode_FromFormat("<Element %R at %p>", self->tag, self);
    else
        return PyUnicode_FromFormat("<Element at %p>", self);
}

/*[clinic input]
_elementtree.Element.set

    key: object
    value: object
    /

[clinic start generated code]*/

static PyObject *
_elementtree_Element_set_impl(ElementObject *self, PyObject *key,
                              PyObject *value)
/*[clinic end generated code: output=fb938806be3c5656 input=1efe90f7d82b3fe9]*/
{
    PyObject* attrib;

    if (!self->extra) {
        if (create_extra(self, NULL) < 0)
            return NULL;
    }

    attrib = element_get_attrib(self);
    if (!attrib)
        return NULL;

    if (PyDict_SetItem(attrib, key, value) < 0)
        return NULL;

    Py_RETURN_NONE;
}

static int
element_setitem(PyObject* self_, Py_ssize_t index, PyObject* item)
{
    ElementObject* self = (ElementObject*) self_;
    Py_ssize_t i;
    PyObject* old;

    if (!self->extra || index < 0 || index >= self->extra->length) {
        PyErr_SetString(
            PyExc_IndexError,
            "child assignment index out of range");
        return -1;
    }

    old = self->extra->children[index];

    if (item) {
        Py_INCREF(item);
        self->extra->children[index] = item;
    } else {
        self->extra->length--;
        for (i = index; i < self->extra->length; i++)
            self->extra->children[i] = self->extra->children[i+1];
    }

    Py_DECREF(old);

    return 0;
}

static PyObject*
element_subscr(PyObject* self_, PyObject* item)
{
    ElementObject* self = (ElementObject*) self_;

    if (PyIndex_Check(item)) {
        Py_ssize_t i = PyNumber_AsSsize_t(item, PyExc_IndexError);

        if (i == -1 && PyErr_Occurred()) {
            return NULL;
        }
        if (i < 0 && self->extra)
            i += self->extra->length;
        return element_getitem(self_, i);
    }
    else if (PySlice_Check(item)) {
        Py_ssize_t start, stop, step, slicelen, cur, i;
        PyObject* list;

        if (!self->extra)
            return PyList_New(0);

        if (PySlice_GetIndicesEx(item,
                self->extra->length,
                &start, &stop, &step, &slicelen) < 0) {
            return NULL;
        }

        if (slicelen <= 0)
            return PyList_New(0);
        else {
            list = PyList_New(slicelen);
            if (!list)
                return NULL;

            for (cur = start, i = 0; i < slicelen;
                 cur += step, i++) {
                PyObject* item = self->extra->children[cur];
                Py_INCREF(item);
                PyList_SET_ITEM(list, i, item);
            }

            return list;
        }
    }
    else {
        PyErr_SetString(PyExc_TypeError,
                "element indices must be integers");
        return NULL;
    }
}

static int
element_ass_subscr(PyObject* self_, PyObject* item, PyObject* value)
{
    ElementObject* self = (ElementObject*) self_;

    if (PyIndex_Check(item)) {
        Py_ssize_t i = PyNumber_AsSsize_t(item, PyExc_IndexError);

        if (i == -1 && PyErr_Occurred()) {
            return -1;
        }
        if (i < 0 && self->extra)
            i += self->extra->length;
        return element_setitem(self_, i, value);
    }
    else if (PySlice_Check(item)) {
        Py_ssize_t start, stop, step, slicelen, newlen, cur, i;

        PyObject* recycle = NULL;
        PyObject* seq;

        if (!self->extra) {
            if (create_extra(self, NULL) < 0)
                return -1;
        }

        if (PySlice_GetIndicesEx(item,
                self->extra->length,
                &start, &stop, &step, &slicelen) < 0) {
            return -1;
        }

        if (value == NULL) {
            /* Delete slice */
            size_t cur;
            Py_ssize_t i;

            if (slicelen <= 0)
                return 0;

            /* Since we're deleting, the direction of the range doesn't matter,
             * so for simplicity make it always ascending.
            */
            if (step < 0) {
                stop = start + 1;
                start = stop + step * (slicelen - 1) - 1;
                step = -step;
            }

            assert((size_t)slicelen <= PY_SIZE_MAX / sizeof(PyObject *));

            /* recycle is a list that will contain all the children
             * scheduled for removal.
            */
            if (!(recycle = PyList_New(slicelen))) {
                PyErr_NoMemory();
                return -1;
            }

            /* This loop walks over all the children that have to be deleted,
             * with cur pointing at them. num_moved is the amount of children
             * until the next deleted child that have to be "shifted down" to
             * occupy the deleted's places.
             * Note that in the ith iteration, shifting is done i+i places down
             * because i children were already removed.
            */
            for (cur = start, i = 0; cur < (size_t)stop; cur += step, ++i) {
                /* Compute how many children have to be moved, clipping at the
                 * list end.
                */
                Py_ssize_t num_moved = step - 1;
                if (cur + step >= (size_t)self->extra->length) {
                    num_moved = self->extra->length - cur - 1;
                }

                PyList_SET_ITEM(recycle, i, self->extra->children[cur]);

                memmove(
                    self->extra->children + cur - i,
                    self->extra->children + cur + 1,
                    num_moved * sizeof(PyObject *));
            }

            /* Leftover "tail" after the last removed child */
            cur = start + (size_t)slicelen * step;
            if (cur < (size_t)self->extra->length) {
                memmove(
                    self->extra->children + cur - slicelen,
                    self->extra->children + cur,
                    (self->extra->length - cur) * sizeof(PyObject *));
            }

            self->extra->length -= slicelen;

            /* Discard the recycle list with all the deleted sub-elements */
            Py_XDECREF(recycle);
            return 0;
        }

        /* A new slice is actually being assigned */
        seq = PySequence_Fast(value, "");
        if (!seq) {
            PyErr_Format(
                PyExc_TypeError,
                "expected sequence, not \"%.200s\"", Py_TYPE(value)->tp_name
                );
            return -1;
        }
        newlen = PySequence_Size(seq);

        if (step !=  1 && newlen != slicelen)
        {
            Py_DECREF(seq);
            PyErr_Format(PyExc_ValueError,
                "attempt to assign sequence of size %zd "
                "to extended slice of size %zd",
                newlen, slicelen
                );
            return -1;
        }

        /* Resize before creating the recycle bin, to prevent refleaks. */
        if (newlen > slicelen) {
            if (element_resize(self, newlen - slicelen) < 0) {
                Py_DECREF(seq);
                return -1;
            }
        }

        if (slicelen > 0) {
            /* to avoid recursive calls to this method (via decref), move
               old items to the recycle bin here, and get rid of them when
               we're done modifying the element */
            recycle = PyList_New(slicelen);
            if (!recycle) {
                Py_DECREF(seq);
                return -1;
            }
            for (cur = start, i = 0; i < slicelen;
                 cur += step, i++)
                PyList_SET_ITEM(recycle, i, self->extra->children[cur]);
        }

        if (newlen < slicelen) {
            /* delete slice */
            for (i = stop; i < self->extra->length; i++)
                self->extra->children[i + newlen - slicelen] = self->extra->children[i];
        } else if (newlen > slicelen) {
            /* insert slice */
            for (i = self->extra->length-1; i >= stop; i--)
                self->extra->children[i + newlen - slicelen] = self->extra->children[i];
        }

        /* replace the slice */
        for (cur = start, i = 0; i < newlen;
             cur += step, i++) {
            PyObject* element = PySequence_Fast_GET_ITEM(seq, i);
            Py_INCREF(element);
            self->extra->children[cur] = element;
        }

        self->extra->length += newlen - slicelen;

        Py_DECREF(seq);

        /* discard the recycle bin, and everything in it */
        Py_XDECREF(recycle);

        return 0;
    }
    else {
        PyErr_SetString(PyExc_TypeError,
                "element indices must be integers");
        return -1;
    }
}

static PyObject*
element_tag_getter(ElementObject *self, void *closure)
{
    PyObject *res = self->tag;
    Py_INCREF(res);
    return res;
}

static PyObject*
element_text_getter(ElementObject *self, void *closure)
{
    PyObject *res = element_get_text(self);
    Py_XINCREF(res);
    return res;
}

static PyObject*
element_tail_getter(ElementObject *self, void *closure)
{
    PyObject *res = element_get_tail(self);
    Py_XINCREF(res);
    return res;
}

static PyObject*
element_attrib_getter(ElementObject *self, void *closure)
{
    PyObject *res;
    if (!self->extra) {
        if (create_extra(self, NULL) < 0)
            return NULL;
    }
    res = element_get_attrib(self);
    Py_XINCREF(res);
    return res;
}

/* macro for setter validation */
#define _VALIDATE_ATTR_VALUE(V)                     \
    if ((V) == NULL) {                              \
        PyErr_SetString(                            \
            PyExc_AttributeError,                   \
            "can't delete element attribute");      \
        return -1;                                  \
    }

static int
element_tag_setter(ElementObject *self, PyObject *value, void *closure)
{
    _VALIDATE_ATTR_VALUE(value);
    Py_INCREF(value);
    Py_DECREF(self->tag);
    self->tag = value;
    return 0;
}

static int
element_text_setter(ElementObject *self, PyObject *value, void *closure)
{
    _VALIDATE_ATTR_VALUE(value);
    Py_INCREF(value);
    Py_DECREF(JOIN_OBJ(self->text));
    self->text = value;
    return 0;
}

static int
element_tail_setter(ElementObject *self, PyObject *value, void *closure)
{
    _VALIDATE_ATTR_VALUE(value);
    Py_INCREF(value);
    Py_DECREF(JOIN_OBJ(self->tail));
    self->tail = value;
    return 0;
}

<<<<<<< HEAD
static int
element_attrib_setter(ElementObject *self, PyObject *value, void *closure)
{
    _VALIDATE_ATTR_VALUE(value);
    if (!self->extra) {
        if (create_extra(self, NULL) < 0)
            return -1;
=======
    if (strcmp(name, "tag") == 0) {
        Py_INCREF(value);
        Py_SETREF(self->tag, value);
    } else if (strcmp(name, "text") == 0) {
        Py_DECREF(JOIN_OBJ(self->text));
        self->text = value;
        Py_INCREF(self->text);
    } else if (strcmp(name, "tail") == 0) {
        Py_DECREF(JOIN_OBJ(self->tail));
        self->tail = value;
        Py_INCREF(self->tail);
    } else if (strcmp(name, "attrib") == 0) {
        if (!self->extra) {
            if (create_extra(self, NULL) < 0)
                return -1;
        }
        Py_INCREF(value);
        Py_SETREF(self->extra->attrib, value);
    } else {
        PyErr_SetString(PyExc_AttributeError,
            "Can't set arbitrary attributes on Element");
        return -1;
>>>>>>> 191321d1
    }
    Py_INCREF(value);
    Py_DECREF(self->extra->attrib);
    self->extra->attrib = value;
    return 0;
}

static PySequenceMethods element_as_sequence = {
    (lenfunc) element_length,
    0, /* sq_concat */
    0, /* sq_repeat */
    element_getitem,
    0,
    element_setitem,
    0,
};

/******************************* Element iterator ****************************/

/* ElementIterObject represents the iteration state over an XML element in
 * pre-order traversal. To keep track of which sub-element should be returned
 * next, a stack of parents is maintained. This is a standard stack-based
 * iterative pre-order traversal of a tree.
 * The stack is managed using a continuous array.
 * Each stack item contains the saved parent to which we should return after
 * the current one is exhausted, and the next child to examine in that parent.
 */
typedef struct ParentLocator_t {
    ElementObject *parent;
    Py_ssize_t child_index;
} ParentLocator;

typedef struct {
    PyObject_HEAD
    ParentLocator *parent_stack;
    Py_ssize_t parent_stack_used;
    Py_ssize_t parent_stack_size;
    ElementObject *root_element;
    PyObject *sought_tag;
    int gettext;
} ElementIterObject;


static void
elementiter_dealloc(ElementIterObject *it)
{
    Py_ssize_t i = it->parent_stack_used;
    it->parent_stack_used = 0;
    while (i--)
        Py_XDECREF(it->parent_stack[i].parent);
    PyMem_Free(it->parent_stack);

    Py_XDECREF(it->sought_tag);
    Py_XDECREF(it->root_element);

    PyObject_GC_UnTrack(it);
    PyObject_GC_Del(it);
}

static int
elementiter_traverse(ElementIterObject *it, visitproc visit, void *arg)
{
    Py_ssize_t i = it->parent_stack_used;
    while (i--)
        Py_VISIT(it->parent_stack[i].parent);

    Py_VISIT(it->root_element);
    Py_VISIT(it->sought_tag);
    return 0;
}

/* Helper function for elementiter_next. Add a new parent to the parent stack.
 */
static int
parent_stack_push_new(ElementIterObject *it, ElementObject *parent)
{
    ParentLocator *item;

    if (it->parent_stack_used >= it->parent_stack_size) {
        Py_ssize_t new_size = it->parent_stack_size * 2;  /* never overflow */
        ParentLocator *parent_stack = it->parent_stack;
        PyMem_Resize(parent_stack, ParentLocator, new_size);
        if (parent_stack == NULL)
            return -1;
        it->parent_stack = parent_stack;
        it->parent_stack_size = new_size;
    }
    item = it->parent_stack + it->parent_stack_used++;
    Py_INCREF(parent);
    item->parent = parent;
    item->child_index = 0;
    return 0;
}

static PyObject *
elementiter_next(ElementIterObject *it)
{
    /* Sub-element iterator.
     *
     * A short note on gettext: this function serves both the iter() and
     * itertext() methods to avoid code duplication. However, there are a few
     * small differences in the way these iterations work. Namely:
     *   - itertext() only yields text from nodes that have it, and continues
     *     iterating when a node doesn't have text (so it doesn't return any
     *     node like iter())
     *   - itertext() also has to handle tail, after finishing with all the
     *     children of a node.
     */
    int rc;
    ElementObject *elem;
    PyObject *text;

    while (1) {
        /* Handle the case reached in the beginning and end of iteration, where
         * the parent stack is empty. If root_element is NULL and we're here, the
         * iterator is exhausted.
         */
        if (!it->parent_stack_used) {
            if (!it->root_element) {
                PyErr_SetNone(PyExc_StopIteration);
                return NULL;
            }

            elem = it->root_element;  /* steals a reference */
            it->root_element = NULL;
        }
        else {
            /* See if there are children left to traverse in the current parent. If
             * yes, visit the next child. If not, pop the stack and try again.
             */
            ParentLocator *item = &it->parent_stack[it->parent_stack_used - 1];
            Py_ssize_t child_index = item->child_index;
            ElementObjectExtra *extra;
            elem = item->parent;
            extra = elem->extra;
            if (!extra || child_index >= extra->length) {
                it->parent_stack_used--;
                /* Note that extra condition on it->parent_stack_used here;
                 * this is because itertext() is supposed to only return *inner*
                 * text, not text following the element it began iteration with.
                 */
                if (it->gettext && it->parent_stack_used) {
                    text = element_get_tail(elem);
                    goto gettext;
                }
                Py_DECREF(elem);
                continue;
            }

            elem = (ElementObject *)extra->children[child_index];
            item->child_index++;
            Py_INCREF(elem);
        }

        if (parent_stack_push_new(it, elem) < 0) {
            Py_DECREF(elem);
            PyErr_NoMemory();
            return NULL;
        }
        if (it->gettext) {
            text = element_get_text(elem);
            goto gettext;
        }

        if (it->sought_tag == Py_None)
            return (PyObject *)elem;

        rc = PyObject_RichCompareBool(elem->tag, it->sought_tag, Py_EQ);
        if (rc > 0)
            return (PyObject *)elem;

        Py_DECREF(elem);
        if (rc < 0)
            return NULL;
        continue;

gettext:
        if (!text) {
            Py_DECREF(elem);
            return NULL;
        }
        if (text == Py_None) {
            Py_DECREF(elem);
        }
        else {
            Py_INCREF(text);
            Py_DECREF(elem);
            rc = PyObject_IsTrue(text);
            if (rc > 0)
                return text;
            Py_DECREF(text);
            if (rc < 0)
                return NULL;
        }
    }

    return NULL;
}


static PyTypeObject ElementIter_Type = {
    PyVarObject_HEAD_INIT(NULL, 0)
    /* Using the module's name since the pure-Python implementation does not
       have such a type. */
    "_elementtree._element_iterator",           /* tp_name */
    sizeof(ElementIterObject),                  /* tp_basicsize */
    0,                                          /* tp_itemsize */
    /* methods */
    (destructor)elementiter_dealloc,            /* tp_dealloc */
    0,                                          /* tp_print */
    0,                                          /* tp_getattr */
    0,                                          /* tp_setattr */
    0,                                          /* tp_reserved */
    0,                                          /* tp_repr */
    0,                                          /* tp_as_number */
    0,                                          /* tp_as_sequence */
    0,                                          /* tp_as_mapping */
    0,                                          /* tp_hash */
    0,                                          /* tp_call */
    0,                                          /* tp_str */
    0,                                          /* tp_getattro */
    0,                                          /* tp_setattro */
    0,                                          /* tp_as_buffer */
    Py_TPFLAGS_DEFAULT | Py_TPFLAGS_HAVE_GC,    /* tp_flags */
    0,                                          /* tp_doc */
    (traverseproc)elementiter_traverse,         /* tp_traverse */
    0,                                          /* tp_clear */
    0,                                          /* tp_richcompare */
    0,                                          /* tp_weaklistoffset */
    PyObject_SelfIter,                          /* tp_iter */
    (iternextfunc)elementiter_next,             /* tp_iternext */
    0,                                          /* tp_methods */
    0,                                          /* tp_members */
    0,                                          /* tp_getset */
    0,                                          /* tp_base */
    0,                                          /* tp_dict */
    0,                                          /* tp_descr_get */
    0,                                          /* tp_descr_set */
    0,                                          /* tp_dictoffset */
    0,                                          /* tp_init */
    0,                                          /* tp_alloc */
    0,                                          /* tp_new */
};

#define INIT_PARENT_STACK_SIZE 8

static PyObject *
create_elementiter(ElementObject *self, PyObject *tag, int gettext)
{
    ElementIterObject *it;

    it = PyObject_GC_New(ElementIterObject, &ElementIter_Type);
    if (!it)
        return NULL;

    Py_INCREF(tag);
    it->sought_tag = tag;
    it->gettext = gettext;
    Py_INCREF(self);
    it->root_element = self;

    PyObject_GC_Track(it);

    it->parent_stack = PyMem_New(ParentLocator, INIT_PARENT_STACK_SIZE);
    if (it->parent_stack == NULL) {
        Py_DECREF(it);
        PyErr_NoMemory();
        return NULL;
    }
    it->parent_stack_used = 0;
    it->parent_stack_size = INIT_PARENT_STACK_SIZE;

    return (PyObject *)it;
}


/* ==================================================================== */
/* the tree builder type */

typedef struct {
    PyObject_HEAD

    PyObject *root; /* root node (first created node) */

    PyObject *this; /* current node */
    PyObject *last; /* most recently created node */

    PyObject *data; /* data collector (string or list), or NULL */

    PyObject *stack; /* element stack */
    Py_ssize_t index; /* current stack size (0 means empty) */

    PyObject *element_factory;

    /* element tracing */
    PyObject *events_append; /* the append method of the list of events, or NULL */
    PyObject *start_event_obj; /* event objects (NULL to ignore) */
    PyObject *end_event_obj;
    PyObject *start_ns_event_obj;
    PyObject *end_ns_event_obj;
} TreeBuilderObject;

#define TreeBuilder_CheckExact(op) (Py_TYPE(op) == &TreeBuilder_Type)

/* -------------------------------------------------------------------- */
/* constructor and destructor */

static PyObject *
treebuilder_new(PyTypeObject *type, PyObject *args, PyObject *kwds)
{
    TreeBuilderObject *t = (TreeBuilderObject *)type->tp_alloc(type, 0);
    if (t != NULL) {
        t->root = NULL;

        Py_INCREF(Py_None);
        t->this = Py_None;
        Py_INCREF(Py_None);
        t->last = Py_None;

        t->data = NULL;
        t->element_factory = NULL;
        t->stack = PyList_New(20);
        if (!t->stack) {
            Py_DECREF(t->this);
            Py_DECREF(t->last);
            Py_DECREF((PyObject *) t);
            return NULL;
        }
        t->index = 0;

        t->events_append = NULL;
        t->start_event_obj = t->end_event_obj = NULL;
        t->start_ns_event_obj = t->end_ns_event_obj = NULL;
    }
    return (PyObject *)t;
}

/*[clinic input]
_elementtree.TreeBuilder.__init__

    element_factory: object = NULL

[clinic start generated code]*/

static int
_elementtree_TreeBuilder___init___impl(TreeBuilderObject *self,
                                       PyObject *element_factory)
/*[clinic end generated code: output=91cfa7558970ee96 input=1b424eeefc35249c]*/
{
    PyObject *tmp;

    if (element_factory) {
        Py_INCREF(element_factory);
        tmp = self->element_factory;
        self->element_factory = element_factory;
        Py_XDECREF(tmp);
    }

    return 0;
}

static int
treebuilder_gc_traverse(TreeBuilderObject *self, visitproc visit, void *arg)
{
    Py_VISIT(self->root);
    Py_VISIT(self->this);
    Py_VISIT(self->last);
    Py_VISIT(self->data);
    Py_VISIT(self->stack);
    Py_VISIT(self->element_factory);
    return 0;
}

static int
treebuilder_gc_clear(TreeBuilderObject *self)
{
    Py_CLEAR(self->end_ns_event_obj);
    Py_CLEAR(self->start_ns_event_obj);
    Py_CLEAR(self->end_event_obj);
    Py_CLEAR(self->start_event_obj);
    Py_CLEAR(self->events_append);
    Py_CLEAR(self->stack);
    Py_CLEAR(self->data);
    Py_CLEAR(self->last);
    Py_CLEAR(self->this);
    Py_CLEAR(self->element_factory);
    Py_CLEAR(self->root);
    return 0;
}

static void
treebuilder_dealloc(TreeBuilderObject *self)
{
    PyObject_GC_UnTrack(self);
    treebuilder_gc_clear(self);
    Py_TYPE(self)->tp_free((PyObject *)self);
}

/* -------------------------------------------------------------------- */
/* helpers for handling of arbitrary element-like objects */

static int
treebuilder_set_element_text_or_tail(PyObject *element, PyObject *data,
                                     PyObject **dest, _Py_Identifier *name)
{
    if (Element_CheckExact(element)) {
        Py_DECREF(JOIN_OBJ(*dest));
        *dest = JOIN_SET(data, PyList_CheckExact(data));
        return 0;
    }
    else {
        PyObject *joined = list_join(data);
        int r;
        if (joined == NULL)
            return -1;
        r = _PyObject_SetAttrId(element, name, joined);
        Py_DECREF(joined);
        return r;
    }
}

/* These two functions steal a reference to data */
static int
treebuilder_set_element_text(PyObject *element, PyObject *data)
{
    _Py_IDENTIFIER(text);
    return treebuilder_set_element_text_or_tail(
        element, data, &((ElementObject *) element)->text, &PyId_text);
}

static int
treebuilder_set_element_tail(PyObject *element, PyObject *data)
{
    _Py_IDENTIFIER(tail);
    return treebuilder_set_element_text_or_tail(
        element, data, &((ElementObject *) element)->tail, &PyId_tail);
}

static int
treebuilder_add_subelement(PyObject *element, PyObject *child)
{
    _Py_IDENTIFIER(append);
    if (Element_CheckExact(element)) {
        ElementObject *elem = (ElementObject *) element;
        return element_add_subelement(elem, child);
    }
    else {
        PyObject *res;
        res = _PyObject_CallMethodId(element, &PyId_append, "O", child);
        if (res == NULL)
            return -1;
        Py_DECREF(res);
        return 0;
    }
}

LOCAL(int)
treebuilder_append_event(TreeBuilderObject *self, PyObject *action,
                         PyObject *node)
{
    if (action != NULL) {
        PyObject *res;
        PyObject *event = PyTuple_Pack(2, action, node);
        if (event == NULL)
            return -1;
        res = PyObject_CallFunctionObjArgs(self->events_append, event, NULL);
        Py_DECREF(event);
        if (res == NULL)
            return -1;
        Py_DECREF(res);
    }
    return 0;
}

/* -------------------------------------------------------------------- */
/* handlers */

LOCAL(PyObject*)
treebuilder_handle_start(TreeBuilderObject* self, PyObject* tag,
                         PyObject* attrib)
{
    PyObject* node;
    PyObject* this;
    elementtreestate *st = ET_STATE_GLOBAL;

    if (self->data) {
        if (self->this == self->last) {
            if (treebuilder_set_element_text(self->last, self->data))
                return NULL;
        }
        else {
            if (treebuilder_set_element_tail(self->last, self->data))
                return NULL;
        }
        self->data = NULL;
    }

    if (!self->element_factory || self->element_factory == Py_None) {
        node = create_new_element(tag, attrib);
    } else if (attrib == Py_None) {
        attrib = PyDict_New();
        if (!attrib)
            return NULL;
        node = PyObject_CallFunction(self->element_factory, "OO", tag, attrib);
        Py_DECREF(attrib);
    }
    else {
        node = PyObject_CallFunction(self->element_factory, "OO", tag, attrib);
    }
    if (!node) {
        return NULL;
    }

    this = self->this;

    if (this != Py_None) {
        if (treebuilder_add_subelement(this, node) < 0)
            goto error;
    } else {
        if (self->root) {
            PyErr_SetString(
                st->parseerror_obj,
                "multiple elements on top level"
                );
            goto error;
        }
        Py_INCREF(node);
        self->root = node;
    }

    if (self->index < PyList_GET_SIZE(self->stack)) {
        if (PyList_SetItem(self->stack, self->index, this) < 0)
            goto error;
        Py_INCREF(this);
    } else {
        if (PyList_Append(self->stack, this) < 0)
            goto error;
    }
    self->index++;

    Py_INCREF(node);
    Py_SETREF(self->this, node);
    Py_INCREF(node);
    Py_SETREF(self->last, node);

    if (treebuilder_append_event(self, self->start_event_obj, node) < 0)
        goto error;

    return node;

  error:
    Py_DECREF(node);
    return NULL;
}

LOCAL(PyObject*)
treebuilder_handle_data(TreeBuilderObject* self, PyObject* data)
{
    if (!self->data) {
        if (self->last == Py_None) {
            /* ignore calls to data before the first call to start */
            Py_RETURN_NONE;
        }
        /* store the first item as is */
        Py_INCREF(data); self->data = data;
    } else {
        /* more than one item; use a list to collect items */
        if (PyBytes_CheckExact(self->data) && Py_REFCNT(self->data) == 1 &&
            PyBytes_CheckExact(data) && PyBytes_GET_SIZE(data) == 1) {
            /* XXX this code path unused in Python 3? */
            /* expat often generates single character data sections; handle
               the most common case by resizing the existing string... */
            Py_ssize_t size = PyBytes_GET_SIZE(self->data);
            if (_PyBytes_Resize(&self->data, size + 1) < 0)
                return NULL;
            PyBytes_AS_STRING(self->data)[size] = PyBytes_AS_STRING(data)[0];
        } else if (PyList_CheckExact(self->data)) {
            if (PyList_Append(self->data, data) < 0)
                return NULL;
        } else {
            PyObject* list = PyList_New(2);
            if (!list)
                return NULL;
            PyList_SET_ITEM(list, 0, self->data);
            Py_INCREF(data); PyList_SET_ITEM(list, 1, data);
            self->data = list;
        }
    }

    Py_RETURN_NONE;
}

LOCAL(PyObject*)
treebuilder_handle_end(TreeBuilderObject* self, PyObject* tag)
{
    PyObject* item;

    if (self->data) {
        if (self->this == self->last) {
            if (treebuilder_set_element_text(self->last, self->data))
                return NULL;
        } else {
            if (treebuilder_set_element_tail(self->last, self->data))
                return NULL;
        }
        self->data = NULL;
    }

    if (self->index == 0) {
        PyErr_SetString(
            PyExc_IndexError,
            "pop from empty stack"
            );
        return NULL;
    }

    item = self->last;
    self->last = self->this;
    self->index--;
    self->this = PyList_GET_ITEM(self->stack, self->index);
    Py_INCREF(self->this);
    Py_DECREF(item);

    if (treebuilder_append_event(self, self->end_event_obj, self->last) < 0)
        return NULL;

    Py_INCREF(self->last);
    return (PyObject*) self->last;
}

/* -------------------------------------------------------------------- */
/* methods (in alphabetical order) */

/*[clinic input]
_elementtree.TreeBuilder.data

    data: object
    /

[clinic start generated code]*/

static PyObject *
_elementtree_TreeBuilder_data(TreeBuilderObject *self, PyObject *data)
/*[clinic end generated code: output=69144c7100795bb2 input=a0540c532b284d29]*/
{
    return treebuilder_handle_data(self, data);
}

/*[clinic input]
_elementtree.TreeBuilder.end

    tag: object
    /

[clinic start generated code]*/

static PyObject *
_elementtree_TreeBuilder_end(TreeBuilderObject *self, PyObject *tag)
/*[clinic end generated code: output=9a98727cc691cd9d input=22dc3674236f5745]*/
{
    return treebuilder_handle_end(self, tag);
}

LOCAL(PyObject*)
treebuilder_done(TreeBuilderObject* self)
{
    PyObject* res;

    /* FIXME: check stack size? */

    if (self->root)
        res = self->root;
    else
        res = Py_None;

    Py_INCREF(res);
    return res;
}

/*[clinic input]
_elementtree.TreeBuilder.close

[clinic start generated code]*/

static PyObject *
_elementtree_TreeBuilder_close_impl(TreeBuilderObject *self)
/*[clinic end generated code: output=b441fee3202f61ee input=f7c9c65dc718de14]*/
{
    return treebuilder_done(self);
}

/*[clinic input]
_elementtree.TreeBuilder.start

    tag: object
    attrs: object = None
    /

[clinic start generated code]*/

static PyObject *
_elementtree_TreeBuilder_start_impl(TreeBuilderObject *self, PyObject *tag,
                                    PyObject *attrs)
/*[clinic end generated code: output=e7e9dc2861349411 input=95fc1758dd042c65]*/
{
    return treebuilder_handle_start(self, tag, attrs);
}

/* ==================================================================== */
/* the expat interface */

#include "expat.h"
#include "pyexpat.h"

/* The PyExpat_CAPI structure is an immutable dispatch table, so it can be
 * cached globally without being in per-module state.
 */
static struct PyExpat_CAPI *expat_capi;
#define EXPAT(func) (expat_capi->func)

static XML_Memory_Handling_Suite ExpatMemoryHandler = {
    PyObject_Malloc, PyObject_Realloc, PyObject_Free};

typedef struct {
    PyObject_HEAD

    XML_Parser parser;

    PyObject *target;
    PyObject *entity;

    PyObject *names;

    PyObject *handle_start;
    PyObject *handle_data;
    PyObject *handle_end;

    PyObject *handle_comment;
    PyObject *handle_pi;
    PyObject *handle_doctype;

    PyObject *handle_close;

} XMLParserObject;

static PyObject*
_elementtree_XMLParser_doctype(XMLParserObject* self, PyObject* args);
static PyObject *
_elementtree_XMLParser_doctype_impl(XMLParserObject *self, PyObject *name,
                                    PyObject *pubid, PyObject *system);

/* helpers */

LOCAL(PyObject*)
makeuniversal(XMLParserObject* self, const char* string)
{
    /* convert a UTF-8 tag/attribute name from the expat parser
       to a universal name string */

    Py_ssize_t size = (Py_ssize_t) strlen(string);
    PyObject* key;
    PyObject* value;

    /* look the 'raw' name up in the names dictionary */
    key = PyBytes_FromStringAndSize(string, size);
    if (!key)
        return NULL;

    value = PyDict_GetItem(self->names, key);

    if (value) {
        Py_INCREF(value);
    } else {
        /* new name.  convert to universal name, and decode as
           necessary */

        PyObject* tag;
        char* p;
        Py_ssize_t i;

        /* look for namespace separator */
        for (i = 0; i < size; i++)
            if (string[i] == '}')
                break;
        if (i != size) {
            /* convert to universal name */
            tag = PyBytes_FromStringAndSize(NULL, size+1);
            if (tag == NULL) {
                Py_DECREF(key);
                return NULL;
            }
            p = PyBytes_AS_STRING(tag);
            p[0] = '{';
            memcpy(p+1, string, size);
            size++;
        } else {
            /* plain name; use key as tag */
            Py_INCREF(key);
            tag = key;
        }

        /* decode universal name */
        p = PyBytes_AS_STRING(tag);
        value = PyUnicode_DecodeUTF8(p, size, "strict");
        Py_DECREF(tag);
        if (!value) {
            Py_DECREF(key);
            return NULL;
        }

        /* add to names dictionary */
        if (PyDict_SetItem(self->names, key, value) < 0) {
            Py_DECREF(key);
            Py_DECREF(value);
            return NULL;
        }
    }

    Py_DECREF(key);
    return value;
}

/* Set the ParseError exception with the given parameters.
 * If message is not NULL, it's used as the error string. Otherwise, the
 * message string is the default for the given error_code.
*/
static void
expat_set_error(enum XML_Error error_code, Py_ssize_t line, Py_ssize_t column,
                const char *message)
{
    PyObject *errmsg, *error, *position, *code;
    elementtreestate *st = ET_STATE_GLOBAL;

    errmsg = PyUnicode_FromFormat("%s: line %zd, column %zd",
                message ? message : EXPAT(ErrorString)(error_code),
                line, column);
    if (errmsg == NULL)
        return;

    error = PyObject_CallFunction(st->parseerror_obj, "O", errmsg);
    Py_DECREF(errmsg);
    if (!error)
        return;

    /* Add code and position attributes */
    code = PyLong_FromLong((long)error_code);
    if (!code) {
        Py_DECREF(error);
        return;
    }
    if (PyObject_SetAttrString(error, "code", code) == -1) {
        Py_DECREF(error);
        Py_DECREF(code);
        return;
    }
    Py_DECREF(code);

    position = Py_BuildValue("(nn)", line, column);
    if (!position) {
        Py_DECREF(error);
        return;
    }
    if (PyObject_SetAttrString(error, "position", position) == -1) {
        Py_DECREF(error);
        Py_DECREF(position);
        return;
    }
    Py_DECREF(position);

    PyErr_SetObject(st->parseerror_obj, error);
    Py_DECREF(error);
}

/* -------------------------------------------------------------------- */
/* handlers */

static void
expat_default_handler(XMLParserObject* self, const XML_Char* data_in,
                      int data_len)
{
    PyObject* key;
    PyObject* value;
    PyObject* res;

    if (data_len < 2 || data_in[0] != '&')
        return;

    if (PyErr_Occurred())
        return;

    key = PyUnicode_DecodeUTF8(data_in + 1, data_len - 2, "strict");
    if (!key)
        return;

    value = PyDict_GetItem(self->entity, key);

    if (value) {
        if (TreeBuilder_CheckExact(self->target))
            res = treebuilder_handle_data(
                (TreeBuilderObject*) self->target, value
                );
        else if (self->handle_data)
            res = PyObject_CallFunction(self->handle_data, "O", value);
        else
            res = NULL;
        Py_XDECREF(res);
    } else if (!PyErr_Occurred()) {
        /* Report the first error, not the last */
        char message[128] = "undefined entity ";
        strncat(message, data_in, data_len < 100?data_len:100);
        expat_set_error(
            XML_ERROR_UNDEFINED_ENTITY,
            EXPAT(GetErrorLineNumber)(self->parser),
            EXPAT(GetErrorColumnNumber)(self->parser),
            message
            );
    }

    Py_DECREF(key);
}

static void
expat_start_handler(XMLParserObject* self, const XML_Char* tag_in,
                    const XML_Char **attrib_in)
{
    PyObject* res;
    PyObject* tag;
    PyObject* attrib;
    int ok;

    if (PyErr_Occurred())
        return;

    /* tag name */
    tag = makeuniversal(self, tag_in);
    if (!tag)
        return; /* parser will look for errors */

    /* attributes */
    if (attrib_in[0]) {
        attrib = PyDict_New();
        if (!attrib) {
            Py_DECREF(tag);
            return;
        }
        while (attrib_in[0] && attrib_in[1]) {
            PyObject* key = makeuniversal(self, attrib_in[0]);
            PyObject* value = PyUnicode_DecodeUTF8(attrib_in[1], strlen(attrib_in[1]), "strict");
            if (!key || !value) {
                Py_XDECREF(value);
                Py_XDECREF(key);
                Py_DECREF(attrib);
                Py_DECREF(tag);
                return;
            }
            ok = PyDict_SetItem(attrib, key, value);
            Py_DECREF(value);
            Py_DECREF(key);
            if (ok < 0) {
                Py_DECREF(attrib);
                Py_DECREF(tag);
                return;
            }
            attrib_in += 2;
        }
    } else {
        Py_INCREF(Py_None);
        attrib = Py_None;
    }

    if (TreeBuilder_CheckExact(self->target)) {
        /* shortcut */
        res = treebuilder_handle_start((TreeBuilderObject*) self->target,
                                       tag, attrib);
    }
    else if (self->handle_start) {
        if (attrib == Py_None) {
            Py_DECREF(attrib);
            attrib = PyDict_New();
            if (!attrib) {
                Py_DECREF(tag);
                return;
            }
        }
        res = PyObject_CallFunction(self->handle_start, "OO", tag, attrib);
    } else
        res = NULL;

    Py_DECREF(tag);
    Py_DECREF(attrib);

    Py_XDECREF(res);
}

static void
expat_data_handler(XMLParserObject* self, const XML_Char* data_in,
                   int data_len)
{
    PyObject* data;
    PyObject* res;

    if (PyErr_Occurred())
        return;

    data = PyUnicode_DecodeUTF8(data_in, data_len, "strict");
    if (!data)
        return; /* parser will look for errors */

    if (TreeBuilder_CheckExact(self->target))
        /* shortcut */
        res = treebuilder_handle_data((TreeBuilderObject*) self->target, data);
    else if (self->handle_data)
        res = PyObject_CallFunction(self->handle_data, "O", data);
    else
        res = NULL;

    Py_DECREF(data);

    Py_XDECREF(res);
}

static void
expat_end_handler(XMLParserObject* self, const XML_Char* tag_in)
{
    PyObject* tag;
    PyObject* res = NULL;

    if (PyErr_Occurred())
        return;

    if (TreeBuilder_CheckExact(self->target))
        /* shortcut */
        /* the standard tree builder doesn't look at the end tag */
        res = treebuilder_handle_end(
            (TreeBuilderObject*) self->target, Py_None
            );
    else if (self->handle_end) {
        tag = makeuniversal(self, tag_in);
        if (tag) {
            res = PyObject_CallFunction(self->handle_end, "O", tag);
            Py_DECREF(tag);
        }
    }

    Py_XDECREF(res);
}

static void
expat_start_ns_handler(XMLParserObject* self, const XML_Char* prefix,
                       const XML_Char *uri)
{
    TreeBuilderObject *target = (TreeBuilderObject*) self->target;
    PyObject *parcel;

    if (PyErr_Occurred())
        return;

    if (!target->events_append || !target->start_ns_event_obj)
        return;

    if (!uri)
        uri = "";
    if (!prefix)
        prefix = "";

    parcel = Py_BuildValue("ss", prefix, uri);
    if (!parcel)
        return;
    treebuilder_append_event(target, target->start_ns_event_obj, parcel);
    Py_DECREF(parcel);
}

static void
expat_end_ns_handler(XMLParserObject* self, const XML_Char* prefix_in)
{
    TreeBuilderObject *target = (TreeBuilderObject*) self->target;

    if (PyErr_Occurred())
        return;

    if (!target->events_append)
        return;

    treebuilder_append_event(target, target->end_ns_event_obj, Py_None);
}

static void
expat_comment_handler(XMLParserObject* self, const XML_Char* comment_in)
{
    PyObject* comment;
    PyObject* res;

    if (PyErr_Occurred())
        return;

    if (self->handle_comment) {
        comment = PyUnicode_DecodeUTF8(comment_in, strlen(comment_in), "strict");
        if (comment) {
            res = PyObject_CallFunction(self->handle_comment, "O", comment);
            Py_XDECREF(res);
            Py_DECREF(comment);
        }
    }
}

static void
expat_start_doctype_handler(XMLParserObject *self,
                            const XML_Char *doctype_name,
                            const XML_Char *sysid,
                            const XML_Char *pubid,
                            int has_internal_subset)
{
    PyObject *self_pyobj = (PyObject *)self;
    PyObject *doctype_name_obj, *sysid_obj, *pubid_obj;
    PyObject *parser_doctype = NULL;
    PyObject *res = NULL;

    if (PyErr_Occurred())
        return;

    doctype_name_obj = makeuniversal(self, doctype_name);
    if (!doctype_name_obj)
        return;

    if (sysid) {
        sysid_obj = makeuniversal(self, sysid);
        if (!sysid_obj) {
            Py_DECREF(doctype_name_obj);
            return;
        }
    } else {
        Py_INCREF(Py_None);
        sysid_obj = Py_None;
    }

    if (pubid) {
        pubid_obj = makeuniversal(self, pubid);
        if (!pubid_obj) {
            Py_DECREF(doctype_name_obj);
            Py_DECREF(sysid_obj);
            return;
        }
    } else {
        Py_INCREF(Py_None);
        pubid_obj = Py_None;
    }

    /* If the target has a handler for doctype, call it. */
    if (self->handle_doctype) {
        res = PyObject_CallFunction(self->handle_doctype, "OOO",
                                    doctype_name_obj, pubid_obj, sysid_obj);
        Py_CLEAR(res);
    }
    else {
        /* Now see if the parser itself has a doctype method. If yes and it's
         * a custom method, call it but warn about deprecation. If it's only
         * the vanilla XMLParser method, do nothing.
         */
        parser_doctype = PyObject_GetAttrString(self_pyobj, "doctype");
        if (parser_doctype &&
            !(PyCFunction_Check(parser_doctype) &&
              PyCFunction_GET_SELF(parser_doctype) == self_pyobj &&
              PyCFunction_GET_FUNCTION(parser_doctype) ==
                    (PyCFunction) _elementtree_XMLParser_doctype)) {
            res = _elementtree_XMLParser_doctype_impl(self, doctype_name_obj,
                                                      pubid_obj, sysid_obj);
            if (!res)
                goto clear;
            Py_DECREF(res);
            res = PyObject_CallFunction(parser_doctype, "OOO",
                                        doctype_name_obj, pubid_obj, sysid_obj);
            Py_CLEAR(res);
        }
    }

clear:
    Py_XDECREF(parser_doctype);
    Py_DECREF(doctype_name_obj);
    Py_DECREF(pubid_obj);
    Py_DECREF(sysid_obj);
}

static void
expat_pi_handler(XMLParserObject* self, const XML_Char* target_in,
                 const XML_Char* data_in)
{
    PyObject* target;
    PyObject* data;
    PyObject* res;

    if (PyErr_Occurred())
        return;

    if (self->handle_pi) {
        target = PyUnicode_DecodeUTF8(target_in, strlen(target_in), "strict");
        data = PyUnicode_DecodeUTF8(data_in, strlen(data_in), "strict");
        if (target && data) {
            res = PyObject_CallFunction(self->handle_pi, "OO", target, data);
            Py_XDECREF(res);
            Py_DECREF(data);
            Py_DECREF(target);
        } else {
            Py_XDECREF(data);
            Py_XDECREF(target);
        }
    }
}

/* -------------------------------------------------------------------- */

static PyObject *
xmlparser_new(PyTypeObject *type, PyObject *args, PyObject *kwds)
{
    XMLParserObject *self = (XMLParserObject *)type->tp_alloc(type, 0);
    if (self) {
        self->parser = NULL;
        self->target = self->entity = self->names = NULL;
        self->handle_start = self->handle_data = self->handle_end = NULL;
        self->handle_comment = self->handle_pi = self->handle_close = NULL;
        self->handle_doctype = NULL;
    }
    return (PyObject *)self;
}

/*[clinic input]
_elementtree.XMLParser.__init__

    html: object = NULL
    target: object = NULL
    encoding: str(accept={str, NoneType}) = NULL

[clinic start generated code]*/

static int
_elementtree_XMLParser___init___impl(XMLParserObject *self, PyObject *html,
                                     PyObject *target, const char *encoding)
/*[clinic end generated code: output=d6a16c63dda54441 input=155bc5695baafffd]*/
{
    self->entity = PyDict_New();
    if (!self->entity)
        return -1;

    self->names = PyDict_New();
    if (!self->names) {
        Py_CLEAR(self->entity);
        return -1;
    }

    self->parser = EXPAT(ParserCreate_MM)(encoding, &ExpatMemoryHandler, "}");
    if (!self->parser) {
        Py_CLEAR(self->entity);
        Py_CLEAR(self->names);
        PyErr_NoMemory();
        return -1;
    }

    if (target) {
        Py_INCREF(target);
    } else {
        target = treebuilder_new(&TreeBuilder_Type, NULL, NULL);
        if (!target) {
            Py_CLEAR(self->entity);
            Py_CLEAR(self->names);
            EXPAT(ParserFree)(self->parser);
            return -1;
        }
    }
    self->target = target;

    self->handle_start = PyObject_GetAttrString(target, "start");
    self->handle_data = PyObject_GetAttrString(target, "data");
    self->handle_end = PyObject_GetAttrString(target, "end");
    self->handle_comment = PyObject_GetAttrString(target, "comment");
    self->handle_pi = PyObject_GetAttrString(target, "pi");
    self->handle_close = PyObject_GetAttrString(target, "close");
    self->handle_doctype = PyObject_GetAttrString(target, "doctype");

    PyErr_Clear();

    /* configure parser */
    EXPAT(SetUserData)(self->parser, self);
    EXPAT(SetElementHandler)(
        self->parser,
        (XML_StartElementHandler) expat_start_handler,
        (XML_EndElementHandler) expat_end_handler
        );
    EXPAT(SetDefaultHandlerExpand)(
        self->parser,
        (XML_DefaultHandler) expat_default_handler
        );
    EXPAT(SetCharacterDataHandler)(
        self->parser,
        (XML_CharacterDataHandler) expat_data_handler
        );
    if (self->handle_comment)
        EXPAT(SetCommentHandler)(
            self->parser,
            (XML_CommentHandler) expat_comment_handler
            );
    if (self->handle_pi)
        EXPAT(SetProcessingInstructionHandler)(
            self->parser,
            (XML_ProcessingInstructionHandler) expat_pi_handler
            );
    EXPAT(SetStartDoctypeDeclHandler)(
        self->parser,
        (XML_StartDoctypeDeclHandler) expat_start_doctype_handler
        );
    EXPAT(SetUnknownEncodingHandler)(
        self->parser,
        EXPAT(DefaultUnknownEncodingHandler), NULL
        );

    return 0;
}

static int
xmlparser_gc_traverse(XMLParserObject *self, visitproc visit, void *arg)
{
    Py_VISIT(self->handle_close);
    Py_VISIT(self->handle_pi);
    Py_VISIT(self->handle_comment);
    Py_VISIT(self->handle_end);
    Py_VISIT(self->handle_data);
    Py_VISIT(self->handle_start);

    Py_VISIT(self->target);
    Py_VISIT(self->entity);
    Py_VISIT(self->names);

    return 0;
}

static int
xmlparser_gc_clear(XMLParserObject *self)
{
    EXPAT(ParserFree)(self->parser);

    Py_CLEAR(self->handle_close);
    Py_CLEAR(self->handle_pi);
    Py_CLEAR(self->handle_comment);
    Py_CLEAR(self->handle_end);
    Py_CLEAR(self->handle_data);
    Py_CLEAR(self->handle_start);
    Py_CLEAR(self->handle_doctype);

    Py_CLEAR(self->target);
    Py_CLEAR(self->entity);
    Py_CLEAR(self->names);

    return 0;
}

static void
xmlparser_dealloc(XMLParserObject* self)
{
    PyObject_GC_UnTrack(self);
    xmlparser_gc_clear(self);
    Py_TYPE(self)->tp_free((PyObject *)self);
}

LOCAL(PyObject*)
expat_parse(XMLParserObject* self, const char* data, int data_len, int final)
{
    int ok;

    assert(!PyErr_Occurred());
    ok = EXPAT(Parse)(self->parser, data, data_len, final);

    if (PyErr_Occurred())
        return NULL;

    if (!ok) {
        expat_set_error(
            EXPAT(GetErrorCode)(self->parser),
            EXPAT(GetErrorLineNumber)(self->parser),
            EXPAT(GetErrorColumnNumber)(self->parser),
            NULL
            );
        return NULL;
    }

    Py_RETURN_NONE;
}

/*[clinic input]
_elementtree.XMLParser.close

[clinic start generated code]*/

static PyObject *
_elementtree_XMLParser_close_impl(XMLParserObject *self)
/*[clinic end generated code: output=d68d375dd23bc7fb input=ca7909ca78c3abfe]*/
{
    /* end feeding data to parser */

    PyObject* res;
    res = expat_parse(self, "", 0, 1);
    if (!res)
        return NULL;

    if (TreeBuilder_CheckExact(self->target)) {
        Py_DECREF(res);
        return treebuilder_done((TreeBuilderObject*) self->target);
    }
    else if (self->handle_close) {
        Py_DECREF(res);
        return PyObject_CallFunction(self->handle_close, "");
    }
    else {
        return res;
    }
}

/*[clinic input]
_elementtree.XMLParser.feed

    data: object
    /

[clinic start generated code]*/

static PyObject *
_elementtree_XMLParser_feed(XMLParserObject *self, PyObject *data)
/*[clinic end generated code: output=e42b6a78eec7446d input=fe231b6b8de3ce1f]*/
{
    /* feed data to parser */

    if (PyUnicode_Check(data)) {
        Py_ssize_t data_len;
        const char *data_ptr = PyUnicode_AsUTF8AndSize(data, &data_len);
        if (data_ptr == NULL)
            return NULL;
        if (data_len > INT_MAX) {
            PyErr_SetString(PyExc_OverflowError, "size does not fit in an int");
            return NULL;
        }
        /* Explicitly set UTF-8 encoding. Return code ignored. */
        (void)EXPAT(SetEncoding)(self->parser, "utf-8");
        return expat_parse(self, data_ptr, (int)data_len, 0);
    }
    else {
        Py_buffer view;
        PyObject *res;
        if (PyObject_GetBuffer(data, &view, PyBUF_SIMPLE) < 0)
            return NULL;
        if (view.len > INT_MAX) {
            PyBuffer_Release(&view);
            PyErr_SetString(PyExc_OverflowError, "size does not fit in an int");
            return NULL;
        }
        res = expat_parse(self, view.buf, (int)view.len, 0);
        PyBuffer_Release(&view);
        return res;
    }
}

/*[clinic input]
_elementtree.XMLParser._parse_whole

    file: object
    /

[clinic start generated code]*/

static PyObject *
_elementtree_XMLParser__parse_whole(XMLParserObject *self, PyObject *file)
/*[clinic end generated code: output=f797197bb818dda3 input=19ecc893b6f3e752]*/
{
    /* (internal) parse the whole input, until end of stream */
    PyObject* reader;
    PyObject* buffer;
    PyObject* temp;
    PyObject* res;

    reader = PyObject_GetAttrString(file, "read");
    if (!reader)
        return NULL;

    /* read from open file object */
    for (;;) {

        buffer = PyObject_CallFunction(reader, "i", 64*1024);

        if (!buffer) {
            /* read failed (e.g. due to KeyboardInterrupt) */
            Py_DECREF(reader);
            return NULL;
        }

        if (PyUnicode_CheckExact(buffer)) {
            /* A unicode object is encoded into bytes using UTF-8 */
            if (PyUnicode_GET_LENGTH(buffer) == 0) {
                Py_DECREF(buffer);
                break;
            }
            temp = PyUnicode_AsEncodedString(buffer, "utf-8", "surrogatepass");
            Py_DECREF(buffer);
            if (!temp) {
                /* Propagate exception from PyUnicode_AsEncodedString */
                Py_DECREF(reader);
                return NULL;
            }
            buffer = temp;
        }
        else if (!PyBytes_CheckExact(buffer) || PyBytes_GET_SIZE(buffer) == 0) {
            Py_DECREF(buffer);
            break;
        }

        if (PyBytes_GET_SIZE(buffer) > INT_MAX) {
            Py_DECREF(buffer);
            Py_DECREF(reader);
            PyErr_SetString(PyExc_OverflowError, "size does not fit in an int");
            return NULL;
        }
        res = expat_parse(
            self, PyBytes_AS_STRING(buffer), (int)PyBytes_GET_SIZE(buffer), 0
            );

        Py_DECREF(buffer);

        if (!res) {
            Py_DECREF(reader);
            return NULL;
        }
        Py_DECREF(res);

    }

    Py_DECREF(reader);

    res = expat_parse(self, "", 0, 1);

    if (res && TreeBuilder_CheckExact(self->target)) {
        Py_DECREF(res);
        return treebuilder_done((TreeBuilderObject*) self->target);
    }

    return res;
}

/*[clinic input]
_elementtree.XMLParser.doctype

    name: object
    pubid: object
    system: object
    /

[clinic start generated code]*/

static PyObject *
_elementtree_XMLParser_doctype_impl(XMLParserObject *self, PyObject *name,
                                    PyObject *pubid, PyObject *system)
/*[clinic end generated code: output=10fb50c2afded88d input=84050276cca045e1]*/
{
    if (PyErr_WarnEx(PyExc_DeprecationWarning,
                     "This method of XMLParser is deprecated.  Define"
                     " doctype() method on the TreeBuilder target.",
                     1) < 0) {
        return NULL;
    }
    Py_RETURN_NONE;
}

/*[clinic input]
_elementtree.XMLParser._setevents

    events_queue: object
    events_to_report: object = None
    /

[clinic start generated code]*/

static PyObject *
_elementtree_XMLParser__setevents_impl(XMLParserObject *self,
                                       PyObject *events_queue,
                                       PyObject *events_to_report)
/*[clinic end generated code: output=1440092922b13ed1 input=abf90830a1c3b0fc]*/
{
    /* activate element event reporting */
    Py_ssize_t i;
    TreeBuilderObject *target;
    PyObject *events_append, *events_seq;

    if (!TreeBuilder_CheckExact(self->target)) {
        PyErr_SetString(
            PyExc_TypeError,
            "event handling only supported for ElementTree.TreeBuilder "
            "targets"
            );
        return NULL;
    }

    target = (TreeBuilderObject*) self->target;

    events_append = PyObject_GetAttrString(events_queue, "append");
    if (events_append == NULL)
        return NULL;
    Py_SETREF(target->events_append, events_append);

    /* clear out existing events */
    Py_CLEAR(target->start_event_obj);
    Py_CLEAR(target->end_event_obj);
    Py_CLEAR(target->start_ns_event_obj);
    Py_CLEAR(target->end_ns_event_obj);

    if (events_to_report == Py_None) {
        /* default is "end" only */
        target->end_event_obj = PyUnicode_FromString("end");
        Py_RETURN_NONE;
    }

    if (!(events_seq = PySequence_Fast(events_to_report,
                                       "events must be a sequence"))) {
        return NULL;
    }

    for (i = 0; i < PySequence_Size(events_seq); ++i) {
        PyObject *event_name_obj = PySequence_Fast_GET_ITEM(events_seq, i);
        char *event_name = NULL;
        if (PyUnicode_Check(event_name_obj)) {
            event_name = PyUnicode_AsUTF8(event_name_obj);
        } else if (PyBytes_Check(event_name_obj)) {
            event_name = PyBytes_AS_STRING(event_name_obj);
        }
        if (event_name == NULL) {
            Py_DECREF(events_seq);
            PyErr_Format(PyExc_ValueError, "invalid events sequence");
            return NULL;
        }

        Py_INCREF(event_name_obj);
        if (strcmp(event_name, "start") == 0) {
            Py_SETREF(target->start_event_obj, event_name_obj);
        } else if (strcmp(event_name, "end") == 0) {
            Py_SETREF(target->end_event_obj, event_name_obj);
        } else if (strcmp(event_name, "start-ns") == 0) {
            Py_SETREF(target->start_ns_event_obj, event_name_obj);
            EXPAT(SetNamespaceDeclHandler)(
                self->parser,
                (XML_StartNamespaceDeclHandler) expat_start_ns_handler,
                (XML_EndNamespaceDeclHandler) expat_end_ns_handler
                );
        } else if (strcmp(event_name, "end-ns") == 0) {
            Py_SETREF(target->end_ns_event_obj, event_name_obj);
            EXPAT(SetNamespaceDeclHandler)(
                self->parser,
                (XML_StartNamespaceDeclHandler) expat_start_ns_handler,
                (XML_EndNamespaceDeclHandler) expat_end_ns_handler
                );
        } else {
            Py_DECREF(event_name_obj);
            Py_DECREF(events_seq);
            PyErr_Format(PyExc_ValueError, "unknown event '%s'", event_name);
            return NULL;
        }
    }

    Py_DECREF(events_seq);
    Py_RETURN_NONE;
}

static PyObject*
xmlparser_getattro(XMLParserObject* self, PyObject* nameobj)
{
    if (PyUnicode_Check(nameobj)) {
        PyObject* res;
        if (PyUnicode_CompareWithASCIIString(nameobj, "entity") == 0)
            res = self->entity;
        else if (PyUnicode_CompareWithASCIIString(nameobj, "target") == 0)
            res = self->target;
        else if (PyUnicode_CompareWithASCIIString(nameobj, "version") == 0) {
            return PyUnicode_FromFormat(
                "Expat %d.%d.%d", XML_MAJOR_VERSION,
                XML_MINOR_VERSION, XML_MICRO_VERSION);
        }
        else
            goto generic;

        Py_INCREF(res);
        return res;
    }
  generic:
    return PyObject_GenericGetAttr((PyObject*) self, nameobj);
}

#include "clinic/_elementtree.c.h"

static PyMethodDef element_methods[] = {

    _ELEMENTTREE_ELEMENT_CLEAR_METHODDEF

    _ELEMENTTREE_ELEMENT_GET_METHODDEF
    _ELEMENTTREE_ELEMENT_SET_METHODDEF

    _ELEMENTTREE_ELEMENT_FIND_METHODDEF
    _ELEMENTTREE_ELEMENT_FINDTEXT_METHODDEF
    _ELEMENTTREE_ELEMENT_FINDALL_METHODDEF

    _ELEMENTTREE_ELEMENT_APPEND_METHODDEF
    _ELEMENTTREE_ELEMENT_EXTEND_METHODDEF
    _ELEMENTTREE_ELEMENT_INSERT_METHODDEF
    _ELEMENTTREE_ELEMENT_REMOVE_METHODDEF

    _ELEMENTTREE_ELEMENT_ITER_METHODDEF
    _ELEMENTTREE_ELEMENT_ITERTEXT_METHODDEF
    _ELEMENTTREE_ELEMENT_ITERFIND_METHODDEF

    {"getiterator", (PyCFunction)_elementtree_Element_iter, METH_VARARGS|METH_KEYWORDS, _elementtree_Element_iter__doc__},
    _ELEMENTTREE_ELEMENT_GETCHILDREN_METHODDEF

    _ELEMENTTREE_ELEMENT_ITEMS_METHODDEF
    _ELEMENTTREE_ELEMENT_KEYS_METHODDEF

    _ELEMENTTREE_ELEMENT_MAKEELEMENT_METHODDEF

    _ELEMENTTREE_ELEMENT___COPY___METHODDEF
    _ELEMENTTREE_ELEMENT___DEEPCOPY___METHODDEF
    _ELEMENTTREE_ELEMENT___SIZEOF___METHODDEF
    _ELEMENTTREE_ELEMENT___GETSTATE___METHODDEF
    _ELEMENTTREE_ELEMENT___SETSTATE___METHODDEF

    {NULL, NULL}
};

static PyMappingMethods element_as_mapping = {
    (lenfunc) element_length,
    (binaryfunc) element_subscr,
    (objobjargproc) element_ass_subscr,
};

static PyGetSetDef element_getsetlist[] = {
    {"tag",
        (getter)element_tag_getter,
        (setter)element_tag_setter,
        "A string identifying what kind of data this element represents"},
    {"text",
        (getter)element_text_getter,
        (setter)element_text_setter,
        "A string of text directly after the start tag, or None"},
    {"tail",
        (getter)element_tail_getter,
        (setter)element_tail_setter,
        "A string of text directly after the end tag, or None"},
    {"attrib",
        (getter)element_attrib_getter,
        (setter)element_attrib_setter,
        "A dictionary containing the element's attributes"},
    {NULL},
};

static PyTypeObject Element_Type = {
    PyVarObject_HEAD_INIT(NULL, 0)
    "xml.etree.ElementTree.Element", sizeof(ElementObject), 0,
    /* methods */
    (destructor)element_dealloc,                    /* tp_dealloc */
    0,                                              /* tp_print */
    0,                                              /* tp_getattr */
    0,                                              /* tp_setattr */
    0,                                              /* tp_reserved */
    (reprfunc)element_repr,                         /* tp_repr */
    0,                                              /* tp_as_number */
    &element_as_sequence,                           /* tp_as_sequence */
    &element_as_mapping,                            /* tp_as_mapping */
    0,                                              /* tp_hash */
    0,                                              /* tp_call */
    0,                                              /* tp_str */
    PyObject_GenericGetAttr,                        /* tp_getattro */
    0,                                              /* tp_setattro */
    0,                                              /* tp_as_buffer */
    Py_TPFLAGS_DEFAULT | Py_TPFLAGS_BASETYPE | Py_TPFLAGS_HAVE_GC,
                                                    /* tp_flags */
    0,                                              /* tp_doc */
    (traverseproc)element_gc_traverse,              /* tp_traverse */
    (inquiry)element_gc_clear,                      /* tp_clear */
    0,                                              /* tp_richcompare */
    offsetof(ElementObject, weakreflist),           /* tp_weaklistoffset */
    0,                                              /* tp_iter */
    0,                                              /* tp_iternext */
    element_methods,                                /* tp_methods */
    0,                                              /* tp_members */
    element_getsetlist,                             /* tp_getset */
    0,                                              /* tp_base */
    0,                                              /* tp_dict */
    0,                                              /* tp_descr_get */
    0,                                              /* tp_descr_set */
    0,                                              /* tp_dictoffset */
    (initproc)element_init,                         /* tp_init */
    PyType_GenericAlloc,                            /* tp_alloc */
    element_new,                                    /* tp_new */
    0,                                              /* tp_free */
};

static PyMethodDef treebuilder_methods[] = {
    _ELEMENTTREE_TREEBUILDER_DATA_METHODDEF
    _ELEMENTTREE_TREEBUILDER_START_METHODDEF
    _ELEMENTTREE_TREEBUILDER_END_METHODDEF
    _ELEMENTTREE_TREEBUILDER_CLOSE_METHODDEF
    {NULL, NULL}
};

static PyTypeObject TreeBuilder_Type = {
    PyVarObject_HEAD_INIT(NULL, 0)
    "xml.etree.ElementTree.TreeBuilder", sizeof(TreeBuilderObject), 0,
    /* methods */
    (destructor)treebuilder_dealloc,                /* tp_dealloc */
    0,                                              /* tp_print */
    0,                                              /* tp_getattr */
    0,                                              /* tp_setattr */
    0,                                              /* tp_reserved */
    0,                                              /* tp_repr */
    0,                                              /* tp_as_number */
    0,                                              /* tp_as_sequence */
    0,                                              /* tp_as_mapping */
    0,                                              /* tp_hash */
    0,                                              /* tp_call */
    0,                                              /* tp_str */
    0,                                              /* tp_getattro */
    0,                                              /* tp_setattro */
    0,                                              /* tp_as_buffer */
    Py_TPFLAGS_DEFAULT | Py_TPFLAGS_BASETYPE | Py_TPFLAGS_HAVE_GC,
                                                    /* tp_flags */
    0,                                              /* tp_doc */
    (traverseproc)treebuilder_gc_traverse,          /* tp_traverse */
    (inquiry)treebuilder_gc_clear,                  /* tp_clear */
    0,                                              /* tp_richcompare */
    0,                                              /* tp_weaklistoffset */
    0,                                              /* tp_iter */
    0,                                              /* tp_iternext */
    treebuilder_methods,                            /* tp_methods */
    0,                                              /* tp_members */
    0,                                              /* tp_getset */
    0,                                              /* tp_base */
    0,                                              /* tp_dict */
    0,                                              /* tp_descr_get */
    0,                                              /* tp_descr_set */
    0,                                              /* tp_dictoffset */
    _elementtree_TreeBuilder___init__,              /* tp_init */
    PyType_GenericAlloc,                            /* tp_alloc */
    treebuilder_new,                                /* tp_new */
    0,                                              /* tp_free */
};

static PyMethodDef xmlparser_methods[] = {
    _ELEMENTTREE_XMLPARSER_FEED_METHODDEF
    _ELEMENTTREE_XMLPARSER_CLOSE_METHODDEF
    _ELEMENTTREE_XMLPARSER__PARSE_WHOLE_METHODDEF
    _ELEMENTTREE_XMLPARSER__SETEVENTS_METHODDEF
    _ELEMENTTREE_XMLPARSER_DOCTYPE_METHODDEF
    {NULL, NULL}
};

static PyTypeObject XMLParser_Type = {
    PyVarObject_HEAD_INIT(NULL, 0)
    "xml.etree.ElementTree.XMLParser", sizeof(XMLParserObject), 0,
    /* methods */
    (destructor)xmlparser_dealloc,                  /* tp_dealloc */
    0,                                              /* tp_print */
    0,                                              /* tp_getattr */
    0,                                              /* tp_setattr */
    0,                                              /* tp_reserved */
    0,                                              /* tp_repr */
    0,                                              /* tp_as_number */
    0,                                              /* tp_as_sequence */
    0,                                              /* tp_as_mapping */
    0,                                              /* tp_hash */
    0,                                              /* tp_call */
    0,                                              /* tp_str */
    (getattrofunc)xmlparser_getattro,               /* tp_getattro */
    0,                                              /* tp_setattro */
    0,                                              /* tp_as_buffer */
    Py_TPFLAGS_DEFAULT | Py_TPFLAGS_BASETYPE | Py_TPFLAGS_HAVE_GC,
                                                    /* tp_flags */
    0,                                              /* tp_doc */
    (traverseproc)xmlparser_gc_traverse,            /* tp_traverse */
    (inquiry)xmlparser_gc_clear,                    /* tp_clear */
    0,                                              /* tp_richcompare */
    0,                                              /* tp_weaklistoffset */
    0,                                              /* tp_iter */
    0,                                              /* tp_iternext */
    xmlparser_methods,                              /* tp_methods */
    0,                                              /* tp_members */
    0,                                              /* tp_getset */
    0,                                              /* tp_base */
    0,                                              /* tp_dict */
    0,                                              /* tp_descr_get */
    0,                                              /* tp_descr_set */
    0,                                              /* tp_dictoffset */
    _elementtree_XMLParser___init__,                /* tp_init */
    PyType_GenericAlloc,                            /* tp_alloc */
    xmlparser_new,                                  /* tp_new */
    0,                                              /* tp_free */
};

/* ==================================================================== */
/* python module interface */

static PyMethodDef _functions[] = {
    {"SubElement", (PyCFunction) subelement, METH_VARARGS | METH_KEYWORDS},
    {NULL, NULL}
};


static struct PyModuleDef elementtreemodule = {
    PyModuleDef_HEAD_INIT,
    "_elementtree",
    NULL,
    sizeof(elementtreestate),
    _functions,
    NULL,
    elementtree_traverse,
    elementtree_clear,
    elementtree_free
};

PyMODINIT_FUNC
PyInit__elementtree(void)
{
    PyObject *m, *temp;
    elementtreestate *st;

    m = PyState_FindModule(&elementtreemodule);
    if (m) {
        Py_INCREF(m);
        return m;
    }

    /* Initialize object types */
    if (PyType_Ready(&ElementIter_Type) < 0)
        return NULL;
    if (PyType_Ready(&TreeBuilder_Type) < 0)
        return NULL;
    if (PyType_Ready(&Element_Type) < 0)
        return NULL;
    if (PyType_Ready(&XMLParser_Type) < 0)
        return NULL;

    m = PyModule_Create(&elementtreemodule);
    if (!m)
        return NULL;
    st = ET_STATE(m);

    if (!(temp = PyImport_ImportModule("copy")))
        return NULL;
    st->deepcopy_obj = PyObject_GetAttrString(temp, "deepcopy");
    Py_XDECREF(temp);

    if (!(st->elementpath_obj = PyImport_ImportModule("xml.etree.ElementPath")))
        return NULL;

    /* link against pyexpat */
    expat_capi = PyCapsule_Import(PyExpat_CAPSULE_NAME, 0);
    if (expat_capi) {
        /* check that it's usable */
        if (strcmp(expat_capi->magic, PyExpat_CAPI_MAGIC) != 0 ||
            (size_t)expat_capi->size < sizeof(struct PyExpat_CAPI) ||
            expat_capi->MAJOR_VERSION != XML_MAJOR_VERSION ||
            expat_capi->MINOR_VERSION != XML_MINOR_VERSION ||
            expat_capi->MICRO_VERSION != XML_MICRO_VERSION) {
            PyErr_SetString(PyExc_ImportError,
                            "pyexpat version is incompatible");
            return NULL;
        }
    } else {
        return NULL;
    }

    st->parseerror_obj = PyErr_NewException(
        "xml.etree.ElementTree.ParseError", PyExc_SyntaxError, NULL
        );
    Py_INCREF(st->parseerror_obj);
    PyModule_AddObject(m, "ParseError", st->parseerror_obj);

    Py_INCREF((PyObject *)&Element_Type);
    PyModule_AddObject(m, "Element", (PyObject *)&Element_Type);

    Py_INCREF((PyObject *)&TreeBuilder_Type);
    PyModule_AddObject(m, "TreeBuilder", (PyObject *)&TreeBuilder_Type);

    Py_INCREF((PyObject *)&XMLParser_Type);
    PyModule_AddObject(m, "XMLParser", (PyObject *)&XMLParser_Type);

    return m;
}<|MERGE_RESOLUTION|>--- conflicted
+++ resolved
@@ -1959,8 +1959,7 @@
 {
     _VALIDATE_ATTR_VALUE(value);
     Py_INCREF(value);
-    Py_DECREF(self->tag);
-    self->tag = value;
+    Py_SETREF(self->tag, value);
     return 0;
 }
 
@@ -1984,7 +1983,6 @@
     return 0;
 }
 
-<<<<<<< HEAD
 static int
 element_attrib_setter(ElementObject *self, PyObject *value, void *closure)
 {
@@ -1992,34 +1990,9 @@
     if (!self->extra) {
         if (create_extra(self, NULL) < 0)
             return -1;
-=======
-    if (strcmp(name, "tag") == 0) {
-        Py_INCREF(value);
-        Py_SETREF(self->tag, value);
-    } else if (strcmp(name, "text") == 0) {
-        Py_DECREF(JOIN_OBJ(self->text));
-        self->text = value;
-        Py_INCREF(self->text);
-    } else if (strcmp(name, "tail") == 0) {
-        Py_DECREF(JOIN_OBJ(self->tail));
-        self->tail = value;
-        Py_INCREF(self->tail);
-    } else if (strcmp(name, "attrib") == 0) {
-        if (!self->extra) {
-            if (create_extra(self, NULL) < 0)
-                return -1;
-        }
-        Py_INCREF(value);
-        Py_SETREF(self->extra->attrib, value);
-    } else {
-        PyErr_SetString(PyExc_AttributeError,
-            "Can't set arbitrary attributes on Element");
-        return -1;
->>>>>>> 191321d1
     }
     Py_INCREF(value);
-    Py_DECREF(self->extra->attrib);
-    self->extra->attrib = value;
+    Py_SETREF(self->extra->attrib, value);
     return 0;
 }
 
