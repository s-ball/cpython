# Verify that gdb can pretty-print the various PyObject* types
#
# The code for testing gdb was adapted from similar work in Unladen Swallow's
# Lib/test/test_jit_gdb.py

import os
import re
import pprint
import subprocess
import sys
import sysconfig
import unittest
import locale

# Is this Python configured to support threads?
try:
    import _thread
except ImportError:
    _thread = None

from test import support
from test.support import run_unittest, findfile, python_is_optimized

<<<<<<< HEAD
try:
    gdb_version, _ = subprocess.Popen(["gdb", "-nx", "--version"],
                                      stdout=subprocess.PIPE).communicate()
except OSError:
    # This is what "no gdb" looks like.  There may, however, be other
    # errors that manifest this way too.
    raise unittest.SkipTest("Couldn't find gdb on the path")
try:
    gdb_version_number = re.search(b"^GNU gdb [^\d]*(\d+)\.(\d)", gdb_version)
    gdb_major_version = int(gdb_version_number.group(1))
    gdb_minor_version = int(gdb_version_number.group(2))
except Exception:
    raise ValueError("unable to parse GDB version: %r" % gdb_version)

=======
def get_gdb_version():
    try:
        proc = subprocess.Popen(["gdb", "-nx", "--version"],
                                stdout=subprocess.PIPE,
                                universal_newlines=True)
        with proc:
            version = proc.communicate()[0]
    except OSError:
        # This is what "no gdb" looks like.  There may, however, be other
        # errors that manifest this way too.
        raise unittest.SkipTest("Couldn't find gdb on the path")

    # Regex to parse:
    # 'GNU gdb (GDB; SUSE Linux Enterprise 12) 7.7\n' -> 7.7
    # 'GNU gdb (GDB) Fedora 7.9.1-17.fc22\n' -> 7.9
    match = re.search("^GNU gdb .*? (\d+)\.(\d)", version)
    if match is None:
        raise Exception("unable to parse GDB version: %r" % version)
    return (version, int(match.group(1)), int(match.group(2)))

gdb_version, gdb_major_version, gdb_minor_version = get_gdb_version()
>>>>>>> 329ca711
if gdb_major_version < 7:
    raise unittest.SkipTest("gdb versions before 7.0 didn't support python "
                            "embedding. Saw %s.%s:\n%s"
                            % (gdb_major_version, gdb_minor_version,
                               gdb_version))

if not sysconfig.is_python_build():
    raise unittest.SkipTest("test_gdb only works on source builds at the moment.")

# Location of custom hooks file in a repository checkout.
checkout_hook_path = os.path.join(os.path.dirname(sys.executable),
                                  'python-gdb.py')

PYTHONHASHSEED = '123'

def run_gdb(*args, **env_vars):
    """Runs gdb in --batch mode with the additional arguments given by *args.

    Returns its (stdout, stderr) decoded from utf-8 using the replace handler.
    """
    if env_vars:
        env = os.environ.copy()
        env.update(env_vars)
    else:
        env = None
    # -nx: Do not execute commands from any .gdbinit initialization files
    #      (issue #22188)
    base_cmd = ('gdb', '--batch', '-nx')
    if (gdb_major_version, gdb_minor_version) >= (7, 4):
        base_cmd += ('-iex', 'add-auto-load-safe-path ' + checkout_hook_path)
    proc = subprocess.Popen(base_cmd + args,
                            stdout=subprocess.PIPE,
<<<<<<< HEAD
                            stderr=subprocess.PIPE, env=env)
=======
                            stderr=subprocess.PIPE,
                            env=env)
>>>>>>> 329ca711
    with proc:
        out, err = proc.communicate()
    return out.decode('utf-8', 'replace'), err.decode('utf-8', 'replace')

# Verify that "gdb" was built with the embedded python support enabled:
gdbpy_version, _ = run_gdb("--eval-command=python import sys; print(sys.version_info)")
if not gdbpy_version:
    raise unittest.SkipTest("gdb not built with embedded python support")

# Verify that "gdb" can load our custom hooks, as OS security settings may
# disallow this without a customised .gdbinit.
cmd = ['--args', sys.executable]
_, gdbpy_errors = run_gdb('--args', sys.executable)
if "auto-loading has been declined" in gdbpy_errors:
    msg = "gdb security settings prevent use of custom hooks: "
    raise unittest.SkipTest(msg + gdbpy_errors.rstrip())

def gdb_has_frame_select():
    # Does this build of gdb have gdb.Frame.select ?
    stdout, _ = run_gdb("--eval-command=python print(dir(gdb.Frame))")
    m = re.match(r'.*\[(.*)\].*', stdout)
    if not m:
        raise unittest.SkipTest("Unable to parse output from gdb.Frame.select test")
    gdb_frame_dir = m.group(1).split(', ')
    return "'select'" in gdb_frame_dir

HAS_PYUP_PYDOWN = gdb_has_frame_select()

BREAKPOINT_FN='builtin_id'

class DebuggerTests(unittest.TestCase):

    """Test that the debugger can debug Python."""

    def get_stack_trace(self, source=None, script=None,
                        breakpoint=BREAKPOINT_FN,
                        cmds_after_breakpoint=None,
                        import_site=False):
        '''
        Run 'python -c SOURCE' under gdb with a breakpoint.

        Support injecting commands after the breakpoint is reached

        Returns the stdout from gdb

        cmds_after_breakpoint: if provided, a list of strings: gdb commands
        '''
        # We use "set breakpoint pending yes" to avoid blocking with a:
        #   Function "foo" not defined.
        #   Make breakpoint pending on future shared library load? (y or [n])
        # error, which typically happens python is dynamically linked (the
        # breakpoints of interest are to be found in the shared library)
        # When this happens, we still get:
        #   Function "textiowrapper_write" not defined.
        # emitted to stderr each time, alas.

        # Initially I had "--eval-command=continue" here, but removed it to
        # avoid repeated print breakpoints when traversing hierarchical data
        # structures

        # Generate a list of commands in gdb's language:
        commands = ['set breakpoint pending yes',
                    'break %s' % breakpoint,

                    # The tests assume that the first frame of printed
                    #  backtrace will not contain program counter,
                    #  that is however not guaranteed by gdb
                    #  therefore we need to use 'set print address off' to
                    #  make sure the counter is not there. For example:
                    # #0 in PyObject_Print ...
                    #  is assumed, but sometimes this can be e.g.
                    # #0 0x00003fffb7dd1798 in PyObject_Print ...
                    'set print address off',

                    'run']

        # GDB as of 7.4 onwards can distinguish between the
        # value of a variable at entry vs current value:
        #   http://sourceware.org/gdb/onlinedocs/gdb/Variables.html
        # which leads to the selftests failing with errors like this:
        #   AssertionError: 'v@entry=()' != '()'
        # Disable this:
        if (gdb_major_version, gdb_minor_version) >= (7, 4):
            commands += ['set print entry-values no']

        if cmds_after_breakpoint:
            commands += cmds_after_breakpoint
        else:
            commands += ['backtrace']

        # print commands

        # Use "commands" to generate the arguments with which to invoke "gdb":
        args = ["gdb", "--batch", "-nx"]
        args += ['--eval-command=%s' % cmd for cmd in commands]
        args += ["--args",
                 sys.executable]

        if not import_site:
            # -S suppresses the default 'import site'
            args += ["-S"]

        if source:
            args += ["-c", source]
        elif script:
            args += [script]

        # print args
        # print (' '.join(args))

        # Use "args" to invoke gdb, capturing stdout, stderr:
        out, err = run_gdb(*args, PYTHONHASHSEED=PYTHONHASHSEED)

        errlines = err.splitlines()
        unexpected_errlines = []

        # Ignore some benign messages on stderr.
        ignore_patterns = (
            'Function "%s" not defined.' % breakpoint,
            "warning: no loadable sections found in added symbol-file"
            " system-supplied DSO",
            "warning: Unable to find libthread_db matching"
            " inferior's thread library, thread debugging will"
            " not be available.",
            "warning: Cannot initialize thread debugging"
            " library: Debugger service failed",
            'warning: Could not load shared library symbols for '
            'linux-vdso.so',
            'warning: Could not load shared library symbols for '
            'linux-gate.so',
            'warning: Could not load shared library symbols for '
            'linux-vdso64.so',
            'Do you need "set solib-search-path" or '
            '"set sysroot"?',
            'warning: Source file is more recent than executable.',
            # Issue #19753: missing symbols on System Z
            'Missing separate debuginfo for ',
            'Try: zypper install -C ',
            )
        for line in errlines:
            if not line.startswith(ignore_patterns):
                unexpected_errlines.append(line)

        # Ensure no unexpected error messages:
        self.assertEqual(unexpected_errlines, [])
        return out

    def get_gdb_repr(self, source,
                     cmds_after_breakpoint=None,
                     import_site=False):
        # Given an input python source representation of data,
        # run "python -c'id(DATA)'" under gdb with a breakpoint on
        # builtin_id and scrape out gdb's representation of the "op"
        # parameter, and verify that the gdb displays the same string
        #
        # Verify that the gdb displays the expected string
        #
        # For a nested structure, the first time we hit the breakpoint will
        # give us the top-level structure

        # NOTE: avoid decoding too much of the traceback as some
        # undecodable characters may lurk there in optimized mode
        # (issue #19743).
        cmds_after_breakpoint = cmds_after_breakpoint or ["backtrace 1"]
        gdb_output = self.get_stack_trace(source, breakpoint=BREAKPOINT_FN,
                                          cmds_after_breakpoint=cmds_after_breakpoint,
                                          import_site=import_site)
        # gdb can insert additional '\n' and space characters in various places
        # in its output, depending on the width of the terminal it's connected
        # to (using its "wrap_here" function)
        m = re.match('.*#0\s+builtin_id\s+\(self\=.*,\s+v=\s*(.*?)\)\s+at\s+\S*Python/bltinmodule.c.*',
                     gdb_output, re.DOTALL)
        if not m:
            self.fail('Unexpected gdb output: %r\n%s' % (gdb_output, gdb_output))
        return m.group(1), gdb_output

    def assertEndsWith(self, actual, exp_end):
        '''Ensure that the given "actual" string ends with "exp_end"'''
        self.assertTrue(actual.endswith(exp_end),
                        msg='%r did not end with %r' % (actual, exp_end))

    def assertMultilineMatches(self, actual, pattern):
        m = re.match(pattern, actual, re.DOTALL)
        if not m:
            self.fail(msg='%r did not match %r' % (actual, pattern))

    def get_sample_script(self):
        return findfile('gdb_sample.py')

class PrettyPrintTests(DebuggerTests):
    def test_getting_backtrace(self):
        gdb_output = self.get_stack_trace('id(42)')
        self.assertTrue(BREAKPOINT_FN in gdb_output)

    def assertGdbRepr(self, val, exp_repr=None):
        # Ensure that gdb's rendering of the value in a debugged process
        # matches repr(value) in this process:
        gdb_repr, gdb_output = self.get_gdb_repr('id(' + ascii(val) + ')')
        if not exp_repr:
            exp_repr = repr(val)
        self.assertEqual(gdb_repr, exp_repr,
                         ('%r did not equal expected %r; full output was:\n%s'
                          % (gdb_repr, exp_repr, gdb_output)))

    def test_int(self):
        'Verify the pretty-printing of various int values'
        self.assertGdbRepr(42)
        self.assertGdbRepr(0)
        self.assertGdbRepr(-7)
        self.assertGdbRepr(1000000000000)
        self.assertGdbRepr(-1000000000000000)

    def test_singletons(self):
        'Verify the pretty-printing of True, False and None'
        self.assertGdbRepr(True)
        self.assertGdbRepr(False)
        self.assertGdbRepr(None)

    def test_dicts(self):
        'Verify the pretty-printing of dictionaries'
        self.assertGdbRepr({})
        self.assertGdbRepr({'foo': 'bar'}, "{'foo': 'bar'}")
        self.assertGdbRepr({'foo': 'bar', 'douglas': 42}, "{'douglas': 42, 'foo': 'bar'}")

    def test_lists(self):
        'Verify the pretty-printing of lists'
        self.assertGdbRepr([])
        self.assertGdbRepr(list(range(5)))

    def test_bytes(self):
        'Verify the pretty-printing of bytes'
        self.assertGdbRepr(b'')
        self.assertGdbRepr(b'And now for something hopefully the same')
        self.assertGdbRepr(b'string with embedded NUL here \0 and then some more text')
        self.assertGdbRepr(b'this is a tab:\t'
                           b' this is a slash-N:\n'
                           b' this is a slash-R:\r'
                           )

        self.assertGdbRepr(b'this is byte 255:\xff and byte 128:\x80')

        self.assertGdbRepr(bytes([b for b in range(255)]))

    def test_strings(self):
        'Verify the pretty-printing of unicode strings'
        encoding = locale.getpreferredencoding()
        def check_repr(text):
            try:
                text.encode(encoding)
                printable = True
            except UnicodeEncodeError:
                self.assertGdbRepr(text, ascii(text))
            else:
                self.assertGdbRepr(text)

        self.assertGdbRepr('')
        self.assertGdbRepr('And now for something hopefully the same')
        self.assertGdbRepr('string with embedded NUL here \0 and then some more text')

        # Test printing a single character:
        #    U+2620 SKULL AND CROSSBONES
        check_repr('\u2620')

        # Test printing a Japanese unicode string
        # (I believe this reads "mojibake", using 3 characters from the CJK
        # Unified Ideographs area, followed by U+3051 HIRAGANA LETTER KE)
        check_repr('\u6587\u5b57\u5316\u3051')

        # Test a character outside the BMP:
        #    U+1D121 MUSICAL SYMBOL C CLEF
        # This is:
        # UTF-8: 0xF0 0x9D 0x84 0xA1
        # UTF-16: 0xD834 0xDD21
        check_repr(chr(0x1D121))

    def test_tuples(self):
        'Verify the pretty-printing of tuples'
        self.assertGdbRepr(tuple(), '()')
        self.assertGdbRepr((1,), '(1,)')
        self.assertGdbRepr(('foo', 'bar', 'baz'))

    def test_sets(self):
        'Verify the pretty-printing of sets'
        if (gdb_major_version, gdb_minor_version) < (7, 3):
            self.skipTest("pretty-printing of sets needs gdb 7.3 or later")
        self.assertGdbRepr(set(), 'set()')
        self.assertGdbRepr(set(['a', 'b']), "{'a', 'b'}")
        self.assertGdbRepr(set([4, 5, 6]), "{4, 5, 6}")

        # Ensure that we handle sets containing the "dummy" key value,
        # which happens on deletion:
        gdb_repr, gdb_output = self.get_gdb_repr('''s = set(['a','b'])
s.remove('a')
id(s)''')
        self.assertEqual(gdb_repr, "{'b'}")

    def test_frozensets(self):
        'Verify the pretty-printing of frozensets'
        if (gdb_major_version, gdb_minor_version) < (7, 3):
            self.skipTest("pretty-printing of frozensets needs gdb 7.3 or later")
        self.assertGdbRepr(frozenset(), 'frozenset()')
        self.assertGdbRepr(frozenset(['a', 'b']), "frozenset({'a', 'b'})")
        self.assertGdbRepr(frozenset([4, 5, 6]), "frozenset({4, 5, 6})")

    def test_exceptions(self):
        # Test a RuntimeError
        gdb_repr, gdb_output = self.get_gdb_repr('''
try:
    raise RuntimeError("I am an error")
except RuntimeError as e:
    id(e)
''')
        self.assertEqual(gdb_repr,
                         "RuntimeError('I am an error',)")


        # Test division by zero:
        gdb_repr, gdb_output = self.get_gdb_repr('''
try:
    a = 1 / 0
except ZeroDivisionError as e:
    id(e)
''')
        self.assertEqual(gdb_repr,
                         "ZeroDivisionError('division by zero',)")

    def test_modern_class(self):
        'Verify the pretty-printing of new-style class instances'
        gdb_repr, gdb_output = self.get_gdb_repr('''
class Foo:
    pass
foo = Foo()
foo.an_int = 42
id(foo)''')
        m = re.match(r'<Foo\(an_int=42\) at remote 0x-?[0-9a-f]+>', gdb_repr)
        self.assertTrue(m,
                        msg='Unexpected new-style class rendering %r' % gdb_repr)

    def test_subclassing_list(self):
        'Verify the pretty-printing of an instance of a list subclass'
        gdb_repr, gdb_output = self.get_gdb_repr('''
class Foo(list):
    pass
foo = Foo()
foo += [1, 2, 3]
foo.an_int = 42
id(foo)''')
        m = re.match(r'<Foo\(an_int=42\) at remote 0x-?[0-9a-f]+>', gdb_repr)

        self.assertTrue(m,
                        msg='Unexpected new-style class rendering %r' % gdb_repr)

    def test_subclassing_tuple(self):
        'Verify the pretty-printing of an instance of a tuple subclass'
        # This should exercise the negative tp_dictoffset code in the
        # new-style class support
        gdb_repr, gdb_output = self.get_gdb_repr('''
class Foo(tuple):
    pass
foo = Foo((1, 2, 3))
foo.an_int = 42
id(foo)''')
        m = re.match(r'<Foo\(an_int=42\) at remote 0x-?[0-9a-f]+>', gdb_repr)

        self.assertTrue(m,
                        msg='Unexpected new-style class rendering %r' % gdb_repr)

    def assertSane(self, source, corruption, exprepr=None):
        '''Run Python under gdb, corrupting variables in the inferior process
        immediately before taking a backtrace.

        Verify that the variable's representation is the expected failsafe
        representation'''
        if corruption:
            cmds_after_breakpoint=[corruption, 'backtrace']
        else:
            cmds_after_breakpoint=['backtrace']

        gdb_repr, gdb_output = \
            self.get_gdb_repr(source,
                              cmds_after_breakpoint=cmds_after_breakpoint)
        if exprepr:
            if gdb_repr == exprepr:
                # gdb managed to print the value in spite of the corruption;
                # this is good (see http://bugs.python.org/issue8330)
                return

        # Match anything for the type name; 0xDEADBEEF could point to
        # something arbitrary (see  http://bugs.python.org/issue8330)
        pattern = '<.* at remote 0x-?[0-9a-f]+>'

        m = re.match(pattern, gdb_repr)
        if not m:
            self.fail('Unexpected gdb representation: %r\n%s' % \
                          (gdb_repr, gdb_output))

    def test_NULL_ptr(self):
        'Ensure that a NULL PyObject* is handled gracefully'
        gdb_repr, gdb_output = (
            self.get_gdb_repr('id(42)',
                              cmds_after_breakpoint=['set variable v=0',
                                                     'backtrace'])
            )

        self.assertEqual(gdb_repr, '0x0')

    def test_NULL_ob_type(self):
        'Ensure that a PyObject* with NULL ob_type is handled gracefully'
        self.assertSane('id(42)',
                        'set v->ob_type=0')

    def test_corrupt_ob_type(self):
        'Ensure that a PyObject* with a corrupt ob_type is handled gracefully'
        self.assertSane('id(42)',
                        'set v->ob_type=0xDEADBEEF',
                        exprepr='42')

    def test_corrupt_tp_flags(self):
        'Ensure that a PyObject* with a type with corrupt tp_flags is handled'
        self.assertSane('id(42)',
                        'set v->ob_type->tp_flags=0x0',
                        exprepr='42')

    def test_corrupt_tp_name(self):
        'Ensure that a PyObject* with a type with corrupt tp_name is handled'
        self.assertSane('id(42)',
                        'set v->ob_type->tp_name=0xDEADBEEF',
                        exprepr='42')

    def test_builtins_help(self):
        'Ensure that the new-style class _Helper in site.py can be handled'
        # (this was the issue causing tracebacks in
        #  http://bugs.python.org/issue8032#msg100537 )
        gdb_repr, gdb_output = self.get_gdb_repr('id(__builtins__.help)', import_site=True)

        m = re.match(r'<_Helper at remote 0x-?[0-9a-f]+>', gdb_repr)
        self.assertTrue(m,
                        msg='Unexpected rendering %r' % gdb_repr)

    def test_selfreferential_list(self):
        '''Ensure that a reference loop involving a list doesn't lead proxyval
        into an infinite loop:'''
        gdb_repr, gdb_output = \
            self.get_gdb_repr("a = [3, 4, 5] ; a.append(a) ; id(a)")
        self.assertEqual(gdb_repr, '[3, 4, 5, [...]]')

        gdb_repr, gdb_output = \
            self.get_gdb_repr("a = [3, 4, 5] ; b = [a] ; a.append(b) ; id(a)")
        self.assertEqual(gdb_repr, '[3, 4, 5, [[...]]]')

    def test_selfreferential_dict(self):
        '''Ensure that a reference loop involving a dict doesn't lead proxyval
        into an infinite loop:'''
        gdb_repr, gdb_output = \
            self.get_gdb_repr("a = {} ; b = {'bar':a} ; a['foo'] = b ; id(a)")

        self.assertEqual(gdb_repr, "{'foo': {'bar': {...}}}")

    def test_selfreferential_old_style_instance(self):
        gdb_repr, gdb_output = \
            self.get_gdb_repr('''
class Foo:
    pass
foo = Foo()
foo.an_attr = foo
id(foo)''')
        self.assertTrue(re.match('<Foo\(an_attr=<\.\.\.>\) at remote 0x-?[0-9a-f]+>',
                                 gdb_repr),
                        'Unexpected gdb representation: %r\n%s' % \
                            (gdb_repr, gdb_output))

    def test_selfreferential_new_style_instance(self):
        gdb_repr, gdb_output = \
            self.get_gdb_repr('''
class Foo(object):
    pass
foo = Foo()
foo.an_attr = foo
id(foo)''')
        self.assertTrue(re.match('<Foo\(an_attr=<\.\.\.>\) at remote 0x-?[0-9a-f]+>',
                                 gdb_repr),
                        'Unexpected gdb representation: %r\n%s' % \
                            (gdb_repr, gdb_output))

        gdb_repr, gdb_output = \
            self.get_gdb_repr('''
class Foo(object):
    pass
a = Foo()
b = Foo()
a.an_attr = b
b.an_attr = a
id(a)''')
        self.assertTrue(re.match('<Foo\(an_attr=<Foo\(an_attr=<\.\.\.>\) at remote 0x-?[0-9a-f]+>\) at remote 0x-?[0-9a-f]+>',
                                 gdb_repr),
                        'Unexpected gdb representation: %r\n%s' % \
                            (gdb_repr, gdb_output))

    def test_truncation(self):
        'Verify that very long output is truncated'
        gdb_repr, gdb_output = self.get_gdb_repr('id(list(range(1000)))')
        self.assertEqual(gdb_repr,
                         "[0, 1, 2, 3, 4, 5, 6, 7, 8, 9, 10, 11, 12, 13, "
                         "14, 15, 16, 17, 18, 19, 20, 21, 22, 23, 24, 25, 26, "
                         "27, 28, 29, 30, 31, 32, 33, 34, 35, 36, 37, 38, 39, "
                         "40, 41, 42, 43, 44, 45, 46, 47, 48, 49, 50, 51, 52, "
                         "53, 54, 55, 56, 57, 58, 59, 60, 61, 62, 63, 64, 65, "
                         "66, 67, 68, 69, 70, 71, 72, 73, 74, 75, 76, 77, 78, "
                         "79, 80, 81, 82, 83, 84, 85, 86, 87, 88, 89, 90, 91, "
                         "92, 93, 94, 95, 96, 97, 98, 99, 100, 101, 102, 103, "
                         "104, 105, 106, 107, 108, 109, 110, 111, 112, 113, "
                         "114, 115, 116, 117, 118, 119, 120, 121, 122, 123, "
                         "124, 125, 126, 127, 128, 129, 130, 131, 132, 133, "
                         "134, 135, 136, 137, 138, 139, 140, 141, 142, 143, "
                         "144, 145, 146, 147, 148, 149, 150, 151, 152, 153, "
                         "154, 155, 156, 157, 158, 159, 160, 161, 162, 163, "
                         "164, 165, 166, 167, 168, 169, 170, 171, 172, 173, "
                         "174, 175, 176, 177, 178, 179, 180, 181, 182, 183, "
                         "184, 185, 186, 187, 188, 189, 190, 191, 192, 193, "
                         "194, 195, 196, 197, 198, 199, 200, 201, 202, 203, "
                         "204, 205, 206, 207, 208, 209, 210, 211, 212, 213, "
                         "214, 215, 216, 217, 218, 219, 220, 221, 222, 223, "
                         "224, 225, 226...(truncated)")
        self.assertEqual(len(gdb_repr),
                         1024 + len('...(truncated)'))

    def test_builtin_method(self):
        gdb_repr, gdb_output = self.get_gdb_repr('import sys; id(sys.stdout.readlines)')
        self.assertTrue(re.match('<built-in method readlines of _io.TextIOWrapper object at remote 0x-?[0-9a-f]+>',
                                 gdb_repr),
                        'Unexpected gdb representation: %r\n%s' % \
                            (gdb_repr, gdb_output))

    def test_frames(self):
        gdb_output = self.get_stack_trace('''
def foo(a, b, c):
    pass

foo(3, 4, 5)
id(foo.__code__)''',
                                          breakpoint='builtin_id',
                                          cmds_after_breakpoint=['print (PyFrameObject*)(((PyCodeObject*)v)->co_zombieframe)']
                                          )
        self.assertTrue(re.match('.*\s+\$1 =\s+Frame 0x-?[0-9a-f]+, for file <string>, line 3, in foo \(\)\s+.*',
                                 gdb_output,
                                 re.DOTALL),
                        'Unexpected gdb representation: %r\n%s' % (gdb_output, gdb_output))

@unittest.skipIf(python_is_optimized(),
                 "Python was compiled with optimizations")
class PyListTests(DebuggerTests):
    def assertListing(self, expected, actual):
        self.assertEndsWith(actual, expected)

    def test_basic_command(self):
        'Verify that the "py-list" command works'
        bt = self.get_stack_trace(script=self.get_sample_script(),
                                  cmds_after_breakpoint=['py-list'])

        self.assertListing('   5    \n'
                           '   6    def bar(a, b, c):\n'
                           '   7        baz(a, b, c)\n'
                           '   8    \n'
                           '   9    def baz(*args):\n'
                           ' >10        id(42)\n'
                           '  11    \n'
                           '  12    foo(1, 2, 3)\n',
                           bt)

    def test_one_abs_arg(self):
        'Verify the "py-list" command with one absolute argument'
        bt = self.get_stack_trace(script=self.get_sample_script(),
                                  cmds_after_breakpoint=['py-list 9'])

        self.assertListing('   9    def baz(*args):\n'
                           ' >10        id(42)\n'
                           '  11    \n'
                           '  12    foo(1, 2, 3)\n',
                           bt)

    def test_two_abs_args(self):
        'Verify the "py-list" command with two absolute arguments'
        bt = self.get_stack_trace(script=self.get_sample_script(),
                                  cmds_after_breakpoint=['py-list 1,3'])

        self.assertListing('   1    # Sample script for use by test_gdb.py\n'
                           '   2    \n'
                           '   3    def foo(a, b, c):\n',
                           bt)

class StackNavigationTests(DebuggerTests):
    @unittest.skipUnless(HAS_PYUP_PYDOWN, "test requires py-up/py-down commands")
    @unittest.skipIf(python_is_optimized(),
                     "Python was compiled with optimizations")
    def test_pyup_command(self):
        'Verify that the "py-up" command works'
        bt = self.get_stack_trace(script=self.get_sample_script(),
                                  cmds_after_breakpoint=['py-up'])
        self.assertMultilineMatches(bt,
                                    r'''^.*
#[0-9]+ Frame 0x-?[0-9a-f]+, for file .*gdb_sample.py, line 7, in bar \(a=1, b=2, c=3\)
    baz\(a, b, c\)
$''')

    @unittest.skipUnless(HAS_PYUP_PYDOWN, "test requires py-up/py-down commands")
    def test_down_at_bottom(self):
        'Verify handling of "py-down" at the bottom of the stack'
        bt = self.get_stack_trace(script=self.get_sample_script(),
                                  cmds_after_breakpoint=['py-down'])
        self.assertEndsWith(bt,
                            'Unable to find a newer python frame\n')

    @unittest.skipUnless(HAS_PYUP_PYDOWN, "test requires py-up/py-down commands")
    def test_up_at_top(self):
        'Verify handling of "py-up" at the top of the stack'
        bt = self.get_stack_trace(script=self.get_sample_script(),
                                  cmds_after_breakpoint=['py-up'] * 4)
        self.assertEndsWith(bt,
                            'Unable to find an older python frame\n')

    @unittest.skipUnless(HAS_PYUP_PYDOWN, "test requires py-up/py-down commands")
    @unittest.skipIf(python_is_optimized(),
                     "Python was compiled with optimizations")
    def test_up_then_down(self):
        'Verify "py-up" followed by "py-down"'
        bt = self.get_stack_trace(script=self.get_sample_script(),
                                  cmds_after_breakpoint=['py-up', 'py-down'])
        self.assertMultilineMatches(bt,
                                    r'''^.*
#[0-9]+ Frame 0x-?[0-9a-f]+, for file .*gdb_sample.py, line 7, in bar \(a=1, b=2, c=3\)
    baz\(a, b, c\)
#[0-9]+ Frame 0x-?[0-9a-f]+, for file .*gdb_sample.py, line 10, in baz \(args=\(1, 2, 3\)\)
    id\(42\)
$''')

class PyBtTests(DebuggerTests):
    @unittest.skipIf(python_is_optimized(),
                     "Python was compiled with optimizations")
    def test_bt(self):
        'Verify that the "py-bt" command works'
        bt = self.get_stack_trace(script=self.get_sample_script(),
                                  cmds_after_breakpoint=['py-bt'])
        self.assertMultilineMatches(bt,
                                    r'''^.*
Traceback \(most recent call first\):
  File ".*gdb_sample.py", line 10, in baz
    id\(42\)
  File ".*gdb_sample.py", line 7, in bar
    baz\(a, b, c\)
  File ".*gdb_sample.py", line 4, in foo
    bar\(a, b, c\)
  File ".*gdb_sample.py", line 12, in <module>
    foo\(1, 2, 3\)
''')

    @unittest.skipIf(python_is_optimized(),
                     "Python was compiled with optimizations")
    def test_bt_full(self):
        'Verify that the "py-bt-full" command works'
        bt = self.get_stack_trace(script=self.get_sample_script(),
                                  cmds_after_breakpoint=['py-bt-full'])
        self.assertMultilineMatches(bt,
                                    r'''^.*
#[0-9]+ Frame 0x-?[0-9a-f]+, for file .*gdb_sample.py, line 7, in bar \(a=1, b=2, c=3\)
    baz\(a, b, c\)
#[0-9]+ Frame 0x-?[0-9a-f]+, for file .*gdb_sample.py, line 4, in foo \(a=1, b=2, c=3\)
    bar\(a, b, c\)
#[0-9]+ Frame 0x-?[0-9a-f]+, for file .*gdb_sample.py, line 12, in <module> \(\)
    foo\(1, 2, 3\)
''')

    @unittest.skipUnless(_thread,
                         "Python was compiled without thread support")
    def test_threads(self):
        'Verify that "py-bt" indicates threads that are waiting for the GIL'
        cmd = '''
from threading import Thread

class TestThread(Thread):
    # These threads would run forever, but we'll interrupt things with the
    # debugger
    def run(self):
        i = 0
        while 1:
             i += 1

t = {}
for i in range(4):
   t[i] = TestThread()
   t[i].start()

# Trigger a breakpoint on the main thread
id(42)

'''
        # Verify with "py-bt":
        gdb_output = self.get_stack_trace(cmd,
                                          cmds_after_breakpoint=['thread apply all py-bt'])
        self.assertIn('Waiting for the GIL', gdb_output)

        # Verify with "py-bt-full":
        gdb_output = self.get_stack_trace(cmd,
                                          cmds_after_breakpoint=['thread apply all py-bt-full'])
        self.assertIn('Waiting for the GIL', gdb_output)

    @unittest.skipIf(python_is_optimized(),
                     "Python was compiled with optimizations")
    # Some older versions of gdb will fail with
    #  "Cannot find new threads: generic error"
    # unless we add LD_PRELOAD=PATH-TO-libpthread.so.1 as a workaround
    @unittest.skipUnless(_thread,
                         "Python was compiled without thread support")
    def test_gc(self):
        'Verify that "py-bt" indicates if a thread is garbage-collecting'
        cmd = ('from gc import collect\n'
               'id(42)\n'
               'def foo():\n'
               '    collect()\n'
               'def bar():\n'
               '    foo()\n'
               'bar()\n')
        # Verify with "py-bt":
        gdb_output = self.get_stack_trace(cmd,
                                          cmds_after_breakpoint=['break update_refs', 'continue', 'py-bt'],
                                          )
        self.assertIn('Garbage-collecting', gdb_output)

        # Verify with "py-bt-full":
        gdb_output = self.get_stack_trace(cmd,
                                          cmds_after_breakpoint=['break update_refs', 'continue', 'py-bt-full'],
                                          )
        self.assertIn('Garbage-collecting', gdb_output)

    @unittest.skipIf(python_is_optimized(),
                     "Python was compiled with optimizations")
    # Some older versions of gdb will fail with
    #  "Cannot find new threads: generic error"
    # unless we add LD_PRELOAD=PATH-TO-libpthread.so.1 as a workaround
    @unittest.skipUnless(_thread,
                         "Python was compiled without thread support")
    def test_pycfunction(self):
        'Verify that "py-bt" displays invocations of PyCFunction instances'
        # Tested function must not be defined with METH_NOARGS or METH_O,
        # otherwise call_function() doesn't call PyCFunction_Call()
        cmd = ('from time import gmtime\n'
               'def foo():\n'
               '    gmtime(1)\n'
               'def bar():\n'
               '    foo()\n'
               'bar()\n')
        # Verify with "py-bt":
        gdb_output = self.get_stack_trace(cmd,
                                          breakpoint='time_gmtime',
                                          cmds_after_breakpoint=['bt', 'py-bt'],
                                          )
        self.assertIn('<built-in method gmtime', gdb_output)

        # Verify with "py-bt-full":
        gdb_output = self.get_stack_trace(cmd,
                                          breakpoint='time_gmtime',
                                          cmds_after_breakpoint=['py-bt-full'],
                                          )
        self.assertIn('#0 <built-in method gmtime', gdb_output)


class PyPrintTests(DebuggerTests):
    @unittest.skipIf(python_is_optimized(),
                     "Python was compiled with optimizations")
    def test_basic_command(self):
        'Verify that the "py-print" command works'
        bt = self.get_stack_trace(script=self.get_sample_script(),
                                  cmds_after_breakpoint=['py-print args'])
        self.assertMultilineMatches(bt,
                                    r".*\nlocal 'args' = \(1, 2, 3\)\n.*")

    @unittest.skipIf(python_is_optimized(),
                     "Python was compiled with optimizations")
    @unittest.skipUnless(HAS_PYUP_PYDOWN, "test requires py-up/py-down commands")
    def test_print_after_up(self):
        bt = self.get_stack_trace(script=self.get_sample_script(),
                                  cmds_after_breakpoint=['py-up', 'py-print c', 'py-print b', 'py-print a'])
        self.assertMultilineMatches(bt,
                                    r".*\nlocal 'c' = 3\nlocal 'b' = 2\nlocal 'a' = 1\n.*")

    @unittest.skipIf(python_is_optimized(),
                     "Python was compiled with optimizations")
    def test_printing_global(self):
        bt = self.get_stack_trace(script=self.get_sample_script(),
                                  cmds_after_breakpoint=['py-print __name__'])
        self.assertMultilineMatches(bt,
                                    r".*\nglobal '__name__' = '__main__'\n.*")

    @unittest.skipIf(python_is_optimized(),
                     "Python was compiled with optimizations")
    def test_printing_builtin(self):
        bt = self.get_stack_trace(script=self.get_sample_script(),
                                  cmds_after_breakpoint=['py-print len'])
        self.assertMultilineMatches(bt,
                                    r".*\nbuiltin 'len' = <built-in method len of module object at remote 0x-?[0-9a-f]+>\n.*")

class PyLocalsTests(DebuggerTests):
    @unittest.skipIf(python_is_optimized(),
                     "Python was compiled with optimizations")
    def test_basic_command(self):
        bt = self.get_stack_trace(script=self.get_sample_script(),
                                  cmds_after_breakpoint=['py-locals'])
        self.assertMultilineMatches(bt,
                                    r".*\nargs = \(1, 2, 3\)\n.*")

    @unittest.skipUnless(HAS_PYUP_PYDOWN, "test requires py-up/py-down commands")
    @unittest.skipIf(python_is_optimized(),
                     "Python was compiled with optimizations")
    def test_locals_after_up(self):
        bt = self.get_stack_trace(script=self.get_sample_script(),
                                  cmds_after_breakpoint=['py-up', 'py-locals'])
        self.assertMultilineMatches(bt,
                                    r".*\na = 1\nb = 2\nc = 3\n.*")

def test_main():
    if support.verbose:
        print("GDB version %s.%s:" % (gdb_major_version, gdb_minor_version))
        for line in gdb_version.splitlines():
            print(" " * 4 + line)
    run_unittest(PrettyPrintTests,
                 PyListTests,
                 StackNavigationTests,
                 PyBtTests,
                 PyPrintTests,
                 PyLocalsTests
                 )

if __name__ == "__main__":
    test_main()<|MERGE_RESOLUTION|>--- conflicted
+++ resolved
@@ -21,22 +21,6 @@
 from test import support
 from test.support import run_unittest, findfile, python_is_optimized
 
-<<<<<<< HEAD
-try:
-    gdb_version, _ = subprocess.Popen(["gdb", "-nx", "--version"],
-                                      stdout=subprocess.PIPE).communicate()
-except OSError:
-    # This is what "no gdb" looks like.  There may, however, be other
-    # errors that manifest this way too.
-    raise unittest.SkipTest("Couldn't find gdb on the path")
-try:
-    gdb_version_number = re.search(b"^GNU gdb [^\d]*(\d+)\.(\d)", gdb_version)
-    gdb_major_version = int(gdb_version_number.group(1))
-    gdb_minor_version = int(gdb_version_number.group(2))
-except Exception:
-    raise ValueError("unable to parse GDB version: %r" % gdb_version)
-
-=======
 def get_gdb_version():
     try:
         proc = subprocess.Popen(["gdb", "-nx", "--version"],
@@ -58,7 +42,6 @@
     return (version, int(match.group(1)), int(match.group(2)))
 
 gdb_version, gdb_major_version, gdb_minor_version = get_gdb_version()
->>>>>>> 329ca711
 if gdb_major_version < 7:
     raise unittest.SkipTest("gdb versions before 7.0 didn't support python "
                             "embedding. Saw %s.%s:\n%s"
@@ -91,12 +74,8 @@
         base_cmd += ('-iex', 'add-auto-load-safe-path ' + checkout_hook_path)
     proc = subprocess.Popen(base_cmd + args,
                             stdout=subprocess.PIPE,
-<<<<<<< HEAD
-                            stderr=subprocess.PIPE, env=env)
-=======
                             stderr=subprocess.PIPE,
                             env=env)
->>>>>>> 329ca711
     with proc:
         out, err = proc.communicate()
     return out.decode('utf-8', 'replace'), err.decode('utf-8', 'replace')
