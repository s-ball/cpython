--- conflicted
+++ resolved
@@ -389,108 +389,6 @@
             datac = gzip.compress(data)
             self.assertEqual(gzip.decompress(datac), data)
 
-<<<<<<< HEAD
-
-class TestOpen(BaseTest):
-    def test_binary_modes(self):
-        uncompressed = data1 * 50
-        with gzip.open(self.filename, "wb") as f:
-            f.write(uncompressed)
-        with open(self.filename, "rb") as f:
-            file_data = gzip.decompress(f.read())
-            self.assertEqual(file_data, uncompressed)
-        with gzip.open(self.filename, "rb") as f:
-            self.assertEqual(f.read(), uncompressed)
-        with gzip.open(self.filename, "ab") as f:
-            f.write(uncompressed)
-        with open(self.filename, "rb") as f:
-            file_data = gzip.decompress(f.read())
-            self.assertEqual(file_data, uncompressed * 2)
-
-    def test_implicit_binary_modes(self):
-        # Test implicit binary modes (no "b" or "t" in mode string).
-        uncompressed = data1 * 50
-        with gzip.open(self.filename, "w") as f:
-            f.write(uncompressed)
-        with open(self.filename, "rb") as f:
-            file_data = gzip.decompress(f.read())
-            self.assertEqual(file_data, uncompressed)
-        with gzip.open(self.filename, "r") as f:
-            self.assertEqual(f.read(), uncompressed)
-        with gzip.open(self.filename, "a") as f:
-            f.write(uncompressed)
-        with open(self.filename, "rb") as f:
-            file_data = gzip.decompress(f.read())
-            self.assertEqual(file_data, uncompressed * 2)
-
-    def test_text_modes(self):
-        uncompressed = data1.decode("ascii") * 50
-        uncompressed_raw = uncompressed.replace("\n", os.linesep)
-        with gzip.open(self.filename, "wt") as f:
-            f.write(uncompressed)
-        with open(self.filename, "rb") as f:
-            file_data = gzip.decompress(f.read()).decode("ascii")
-            self.assertEqual(file_data, uncompressed_raw)
-        with gzip.open(self.filename, "rt") as f:
-            self.assertEqual(f.read(), uncompressed)
-        with gzip.open(self.filename, "at") as f:
-            f.write(uncompressed)
-        with open(self.filename, "rb") as f:
-            file_data = gzip.decompress(f.read()).decode("ascii")
-            self.assertEqual(file_data, uncompressed_raw * 2)
-
-    def test_fileobj(self):
-        uncompressed_bytes = data1 * 50
-        uncompressed_str = uncompressed_bytes.decode("ascii")
-        compressed = gzip.compress(uncompressed_bytes)
-        with gzip.open(io.BytesIO(compressed), "r") as f:
-            self.assertEqual(f.read(), uncompressed_bytes)
-        with gzip.open(io.BytesIO(compressed), "rb") as f:
-            self.assertEqual(f.read(), uncompressed_bytes)
-        with gzip.open(io.BytesIO(compressed), "rt") as f:
-            self.assertEqual(f.read(), uncompressed_str)
-
-    def test_bad_params(self):
-        # Test invalid parameter combinations.
-        with self.assertRaises(TypeError):
-            gzip.open(123.456)
-        with self.assertRaises(ValueError):
-            gzip.open(self.filename, "wbt")
-        with self.assertRaises(ValueError):
-            gzip.open(self.filename, "rb", encoding="utf-8")
-        with self.assertRaises(ValueError):
-            gzip.open(self.filename, "rb", errors="ignore")
-        with self.assertRaises(ValueError):
-            gzip.open(self.filename, "rb", newline="\n")
-
-    def test_encoding(self):
-        # Test non-default encoding.
-        uncompressed = data1.decode("ascii") * 50
-        uncompressed_raw = uncompressed.replace("\n", os.linesep)
-        with gzip.open(self.filename, "wt", encoding="utf-16") as f:
-            f.write(uncompressed)
-        with open(self.filename, "rb") as f:
-            file_data = gzip.decompress(f.read()).decode("utf-16")
-            self.assertEqual(file_data, uncompressed_raw)
-        with gzip.open(self.filename, "rt", encoding="utf-16") as f:
-            self.assertEqual(f.read(), uncompressed)
-
-    def test_encoding_error_handler(self):
-        # Test with non-default encoding error handler.
-        with gzip.open(self.filename, "wb") as f:
-            f.write(b"foo\xffbar")
-        with gzip.open(self.filename, "rt", encoding="ascii", errors="ignore") \
-                as f:
-            self.assertEqual(f.read(), "foobar")
-
-    def test_newline(self):
-        # Test with explicit newline (universal newline mode disabled).
-        uncompressed = data1.decode("ascii") * 50
-        with gzip.open(self.filename, "wt", newline="\n") as f:
-            f.write(uncompressed)
-        with gzip.open(self.filename, "rt", newline="\r") as f:
-            self.assertEqual(f.readlines(), [uncompressed])
-=======
     def test_read_truncated(self):
         data = data1*50
         # Drop the CRC (4 bytes) and file size (4 bytes).
@@ -505,7 +403,106 @@
             with gzip.GzipFile(fileobj=io.BytesIO(truncated[:i])) as f:
                 self.assertRaises(EOFError, f.read, 1)
 
->>>>>>> 7c3922f4
+
+class TestOpen(BaseTest):
+    def test_binary_modes(self):
+        uncompressed = data1 * 50
+        with gzip.open(self.filename, "wb") as f:
+            f.write(uncompressed)
+        with open(self.filename, "rb") as f:
+            file_data = gzip.decompress(f.read())
+            self.assertEqual(file_data, uncompressed)
+        with gzip.open(self.filename, "rb") as f:
+            self.assertEqual(f.read(), uncompressed)
+        with gzip.open(self.filename, "ab") as f:
+            f.write(uncompressed)
+        with open(self.filename, "rb") as f:
+            file_data = gzip.decompress(f.read())
+            self.assertEqual(file_data, uncompressed * 2)
+
+    def test_implicit_binary_modes(self):
+        # Test implicit binary modes (no "b" or "t" in mode string).
+        uncompressed = data1 * 50
+        with gzip.open(self.filename, "w") as f:
+            f.write(uncompressed)
+        with open(self.filename, "rb") as f:
+            file_data = gzip.decompress(f.read())
+            self.assertEqual(file_data, uncompressed)
+        with gzip.open(self.filename, "r") as f:
+            self.assertEqual(f.read(), uncompressed)
+        with gzip.open(self.filename, "a") as f:
+            f.write(uncompressed)
+        with open(self.filename, "rb") as f:
+            file_data = gzip.decompress(f.read())
+            self.assertEqual(file_data, uncompressed * 2)
+
+    def test_text_modes(self):
+        uncompressed = data1.decode("ascii") * 50
+        uncompressed_raw = uncompressed.replace("\n", os.linesep)
+        with gzip.open(self.filename, "wt") as f:
+            f.write(uncompressed)
+        with open(self.filename, "rb") as f:
+            file_data = gzip.decompress(f.read()).decode("ascii")
+            self.assertEqual(file_data, uncompressed_raw)
+        with gzip.open(self.filename, "rt") as f:
+            self.assertEqual(f.read(), uncompressed)
+        with gzip.open(self.filename, "at") as f:
+            f.write(uncompressed)
+        with open(self.filename, "rb") as f:
+            file_data = gzip.decompress(f.read()).decode("ascii")
+            self.assertEqual(file_data, uncompressed_raw * 2)
+
+    def test_fileobj(self):
+        uncompressed_bytes = data1 * 50
+        uncompressed_str = uncompressed_bytes.decode("ascii")
+        compressed = gzip.compress(uncompressed_bytes)
+        with gzip.open(io.BytesIO(compressed), "r") as f:
+            self.assertEqual(f.read(), uncompressed_bytes)
+        with gzip.open(io.BytesIO(compressed), "rb") as f:
+            self.assertEqual(f.read(), uncompressed_bytes)
+        with gzip.open(io.BytesIO(compressed), "rt") as f:
+            self.assertEqual(f.read(), uncompressed_str)
+
+    def test_bad_params(self):
+        # Test invalid parameter combinations.
+        with self.assertRaises(TypeError):
+            gzip.open(123.456)
+        with self.assertRaises(ValueError):
+            gzip.open(self.filename, "wbt")
+        with self.assertRaises(ValueError):
+            gzip.open(self.filename, "rb", encoding="utf-8")
+        with self.assertRaises(ValueError):
+            gzip.open(self.filename, "rb", errors="ignore")
+        with self.assertRaises(ValueError):
+            gzip.open(self.filename, "rb", newline="\n")
+
+    def test_encoding(self):
+        # Test non-default encoding.
+        uncompressed = data1.decode("ascii") * 50
+        uncompressed_raw = uncompressed.replace("\n", os.linesep)
+        with gzip.open(self.filename, "wt", encoding="utf-16") as f:
+            f.write(uncompressed)
+        with open(self.filename, "rb") as f:
+            file_data = gzip.decompress(f.read()).decode("utf-16")
+            self.assertEqual(file_data, uncompressed_raw)
+        with gzip.open(self.filename, "rt", encoding="utf-16") as f:
+            self.assertEqual(f.read(), uncompressed)
+
+    def test_encoding_error_handler(self):
+        # Test with non-default encoding error handler.
+        with gzip.open(self.filename, "wb") as f:
+            f.write(b"foo\xffbar")
+        with gzip.open(self.filename, "rt", encoding="ascii", errors="ignore") \
+                as f:
+            self.assertEqual(f.read(), "foobar")
+
+    def test_newline(self):
+        # Test with explicit newline (universal newline mode disabled).
+        uncompressed = data1.decode("ascii") * 50
+        with gzip.open(self.filename, "wt", newline="\n") as f:
+            f.write(uncompressed)
+        with gzip.open(self.filename, "rt", newline="\r") as f:
+            self.assertEqual(f.readlines(), [uncompressed])
 
 def test_main(verbose=None):
     support.run_unittest(TestGzip, TestOpen)
