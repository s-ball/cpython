/*
 * ElementTree
 * $Id: _elementtree.c 3473 2009-01-11 22:53:55Z fredrik $
 *
 * elementtree accelerator
 *
 * History:
 * 1999-06-20 fl  created (as part of sgmlop)
 * 2001-05-29 fl  effdom edition
 * 2003-02-27 fl  elementtree edition (alpha)
 * 2004-06-03 fl  updates for elementtree 1.2
 * 2005-01-05 fl  major optimization effort
 * 2005-01-11 fl  first public release (cElementTree 0.8)
 * 2005-01-12 fl  split element object into base and extras
 * 2005-01-13 fl  use tagged pointers for tail/text (cElementTree 0.9)
 * 2005-01-17 fl  added treebuilder close method
 * 2005-01-17 fl  fixed crash in getchildren
 * 2005-01-18 fl  removed observer api, added iterparse (cElementTree 0.9.3)
 * 2005-01-23 fl  revised iterparse api; added namespace event support (0.9.8)
 * 2005-01-26 fl  added VERSION module property (cElementTree 1.0)
 * 2005-01-28 fl  added remove method (1.0.1)
 * 2005-03-01 fl  added iselement function; fixed makeelement aliasing (1.0.2)
 * 2005-03-13 fl  export Comment and ProcessingInstruction/PI helpers
 * 2005-03-26 fl  added Comment and PI support to XMLParser
 * 2005-03-27 fl  event optimizations; complain about bogus events
 * 2005-08-08 fl  fixed read error handling in parse
 * 2005-08-11 fl  added runtime test for copy workaround (1.0.3)
 * 2005-12-13 fl  added expat_capi support (for xml.etree) (1.0.4)
 * 2005-12-16 fl  added support for non-standard encodings
 * 2006-03-08 fl  fixed a couple of potential null-refs and leaks
 * 2006-03-12 fl  merge in 2.5 ssize_t changes
 * 2007-08-25 fl  call custom builder's close method from XMLParser
 * 2007-08-31 fl  added iter, extend from ET 1.3
 * 2007-09-01 fl  fixed ParseError exception, setslice source type, etc
 * 2007-09-03 fl  fixed handling of negative insert indexes
 * 2007-09-04 fl  added itertext from ET 1.3
 * 2007-09-06 fl  added position attribute to ParseError exception
 * 2008-06-06 fl  delay error reporting in iterparse (from Hrvoje Niksic)
 *
 * Copyright (c) 1999-2009 by Secret Labs AB.  All rights reserved.
 * Copyright (c) 1999-2009 by Fredrik Lundh.
 *
 * info@pythonware.com
 * http://www.pythonware.com
 */

/* Licensed to PSF under a Contributor Agreement. */
/* See http://www.python.org/psf/license for licensing details. */

#include "Python.h"
#include "structmember.h"

#define VERSION "1.0.6"

/* -------------------------------------------------------------------- */
/* configuration */

/* Leave defined to include the expat-based XMLParser type */
#define USE_EXPAT

/* An element can hold this many children without extra memory
   allocations. */
#define STATIC_CHILDREN 4

/* For best performance, chose a value so that 80-90% of all nodes
   have no more than the given number of children.  Set this to zero
   to minimize the size of the element structure itself (this only
   helps if you have lots of leaf nodes with attributes). */

/* Also note that pymalloc always allocates blocks in multiples of
   eight bytes.  For the current C version of ElementTree, this means
   that the number of children should be an even number, at least on
   32-bit platforms. */

/* -------------------------------------------------------------------- */

#if 0
static int memory = 0;
#define ALLOC(size, comment)\
do { memory += size; printf("%8d - %s\n", memory, comment); } while (0)
#define RELEASE(size, comment)\
do { memory -= size; printf("%8d - %s\n", memory, comment); } while (0)
#else
#define ALLOC(size, comment)
#define RELEASE(size, comment)
#endif

/* compiler tweaks */
#if defined(_MSC_VER)
#define LOCAL(type) static __inline type __fastcall
#else
#define LOCAL(type) static type
#endif

/* macros used to store 'join' flags in string object pointers.  note
   that all use of text and tail as object pointers must be wrapped in
   JOIN_OBJ.  see comments in the ElementObject definition for more
   info. */
#define JOIN_GET(p) ((Py_uintptr_t) (p) & 1)
#define JOIN_SET(p, flag) ((void*) ((Py_uintptr_t) (JOIN_OBJ(p)) | (flag)))
#define JOIN_OBJ(p) ((PyObject*) ((Py_uintptr_t) (p) & ~1))

/* glue functions (see the init function for details) */
static PyObject* elementtree_parseerror_obj;
static PyObject* elementtree_deepcopy_obj;
static PyObject* elementpath_obj;

/* helpers */

LOCAL(PyObject*)
deepcopy(PyObject* object, PyObject* memo)
{
    /* do a deep copy of the given object */

    PyObject* args;
    PyObject* result;

    if (!elementtree_deepcopy_obj) {
        PyErr_SetString(
            PyExc_RuntimeError,
            "deepcopy helper not found"
            );
        return NULL;
    }

    args = PyTuple_New(2);
    if (!args)
        return NULL;

    Py_INCREF(object); PyTuple_SET_ITEM(args, 0, (PyObject*) object);
    Py_INCREF(memo);   PyTuple_SET_ITEM(args, 1, (PyObject*) memo);

    result = PyObject_CallObject(elementtree_deepcopy_obj, args);

    Py_DECREF(args);

    return result;
}

LOCAL(PyObject*)
list_join(PyObject* list)
{
    /* join list elements (destroying the list in the process) */

    PyObject* joiner;
    PyObject* function;
    PyObject* args;
    PyObject* result;

    switch (PyList_GET_SIZE(list)) {
    case 0:
        Py_DECREF(list);
        return PyBytes_FromString("");
    case 1:
        result = PyList_GET_ITEM(list, 0);
        Py_INCREF(result);
        Py_DECREF(list);
        return result;
    }

    /* two or more elements: slice out a suitable separator from the
       first member, and use that to join the entire list */

    joiner = PySequence_GetSlice(PyList_GET_ITEM(list, 0), 0, 0);
    if (!joiner)
        return NULL;

    function = PyObject_GetAttrString(joiner, "join");
    if (!function) {
        Py_DECREF(joiner);
        return NULL;
    }

    args = PyTuple_New(1);
    if (!args)
        return NULL;

    PyTuple_SET_ITEM(args, 0, list);

    result = PyObject_CallObject(function, args);

    Py_DECREF(args); /* also removes list */
    Py_DECREF(function);
    Py_DECREF(joiner);

    return result;
}

/* Is the given object an empty dictionary?
*/
static int
is_empty_dict(PyObject *obj)
{
    return PyDict_CheckExact(obj) && PyDict_Size(obj) == 0;
}


/* -------------------------------------------------------------------- */
/* the Element type */

typedef struct {

    /* attributes (a dictionary object), or None if no attributes */
    PyObject* attrib;

    /* child elements */
    int length; /* actual number of items */
    int allocated; /* allocated items */

    /* this either points to _children or to a malloced buffer */
    PyObject* *children;

    PyObject* _children[STATIC_CHILDREN];

} ElementObjectExtra;

typedef struct {
    PyObject_HEAD

    /* element tag (a string). */
    PyObject* tag;

    /* text before first child.  note that this is a tagged pointer;
       use JOIN_OBJ to get the object pointer.  the join flag is used
       to distinguish lists created by the tree builder from lists
       assigned to the attribute by application code; the former
       should be joined before being returned to the user, the latter
       should be left intact. */
    PyObject* text;

    /* text after this element, in parent.  note that this is a tagged
       pointer; use JOIN_OBJ to get the object pointer. */
    PyObject* tail;

    ElementObjectExtra* extra;

    PyObject *weakreflist; /* For tp_weaklistoffset */

} ElementObject;

static PyTypeObject Element_Type;

#define Element_CheckExact(op) (Py_TYPE(op) == &Element_Type)

/* -------------------------------------------------------------------- */
/* Element constructors and destructor */

LOCAL(int)
create_extra(ElementObject* self, PyObject* attrib)
{
    self->extra = PyObject_Malloc(sizeof(ElementObjectExtra));
    if (!self->extra)
        return -1;

    if (!attrib)
        attrib = Py_None;

    Py_INCREF(attrib);
    self->extra->attrib = attrib;

    self->extra->length = 0;
    self->extra->allocated = STATIC_CHILDREN;
    self->extra->children = self->extra->_children;

    return 0;
}

LOCAL(void)
dealloc_extra(ElementObject* self)
{
    ElementObjectExtra *myextra;
    int i;

    if (!self->extra)
        return;

    /* Avoid DECREFs calling into this code again (cycles, etc.)
    */
    myextra = self->extra;
    self->extra = NULL;

    Py_DECREF(myextra->attrib);

    for (i = 0; i < myextra->length; i++)
        Py_DECREF(myextra->children[i]);

    if (myextra->children != myextra->_children)
        PyObject_Free(myextra->children);

    PyObject_Free(myextra);
}

/* Convenience internal function to create new Element objects with the given
 * tag and attributes.
*/
LOCAL(PyObject*)
create_new_element(PyObject* tag, PyObject* attrib)
{
    ElementObject* self;

    self = PyObject_GC_New(ElementObject, &Element_Type);
    if (self == NULL)
        return NULL;
    self->extra = NULL;

    if (attrib != Py_None && !is_empty_dict(attrib)) {
        if (create_extra(self, attrib) < 0) {
            PyObject_Del(self);
            return NULL;
        }
    }

    Py_INCREF(tag);
    self->tag = tag;

    Py_INCREF(Py_None);
    self->text = Py_None;

    Py_INCREF(Py_None);
    self->tail = Py_None;

    self->weakreflist = NULL;

    ALLOC(sizeof(ElementObject), "create element");
    PyObject_GC_Track(self);
    return (PyObject*) self;
}

static PyObject *
element_new(PyTypeObject *type, PyObject *args, PyObject *kwds)
{
    ElementObject *e = (ElementObject *)type->tp_alloc(type, 0);
    if (e != NULL) {
        Py_INCREF(Py_None);
        e->tag = Py_None;

        Py_INCREF(Py_None);
        e->text = Py_None;

        Py_INCREF(Py_None);
        e->tail = Py_None;

        e->extra = NULL;
        e->weakreflist = NULL;
    }
    return (PyObject *)e;
}

/* Helper function for extracting the attrib dictionary from a keywords dict.
 * This is required by some constructors/functions in this module that can
 * either accept attrib as a keyword argument or all attributes splashed 
 * directly into *kwds.
 * If there is no 'attrib' keyword, return an empty dict.
 */
static PyObject*
get_attrib_from_keywords(PyObject *kwds)
{
    PyObject *attrib_str = PyUnicode_FromString("attrib");
    PyObject *attrib = PyDict_GetItem(kwds, attrib_str);

    if (attrib) {
        /* If attrib was found in kwds, copy its value and remove it from
         * kwds
         */
        if (!PyDict_Check(attrib)) {
            Py_DECREF(attrib_str);
            PyErr_Format(PyExc_TypeError, "attrib must be dict, not %.100s",
                         Py_TYPE(attrib)->tp_name);
            return NULL;
        }
        attrib = PyDict_Copy(attrib);
        PyDict_DelItem(kwds, attrib_str);
    } else {
        attrib = PyDict_New();
    }

    Py_DECREF(attrib_str);

    if (attrib)
        PyDict_Update(attrib, kwds);
    return attrib;
}

static int
element_init(PyObject *self, PyObject *args, PyObject *kwds)
{
    PyObject *tag;
    PyObject *tmp;
    PyObject *attrib = NULL;
    ElementObject *self_elem;

    if (!PyArg_ParseTuple(args, "O|O!:Element", &tag, &PyDict_Type, &attrib))
        return -1;

    if (attrib) {
        /* attrib passed as positional arg */
        attrib = PyDict_Copy(attrib);
        if (!attrib)
            return -1;
        if (kwds) {
            if (PyDict_Update(attrib, kwds) < 0) {
                return -1;
            }
        }
    } else if (kwds) {
        /* have keywords args */
        attrib = get_attrib_from_keywords(kwds);
        if (!attrib)
            return -1;
    } else {
        /* no attrib arg, no kwds, so no attributes */
        Py_INCREF(Py_None);
        attrib = Py_None;
    }

    self_elem = (ElementObject *)self;

    if (attrib != Py_None && !is_empty_dict(attrib)) {
        if (create_extra(self_elem, attrib) < 0) {
            PyObject_Del(self_elem);
            return -1;
        }
    }

    /* We own a reference to attrib here and it's no longer needed. */
    Py_DECREF(attrib);

    /* Replace the objects already pointed to by tag, text and tail. */
    tmp = self_elem->tag;
    self_elem->tag = tag;
    Py_INCREF(tag);
    Py_DECREF(tmp);

    tmp = self_elem->text;
    self_elem->text = Py_None;
    Py_INCREF(Py_None);
    Py_DECREF(JOIN_OBJ(tmp));

    tmp = self_elem->tail;
    self_elem->tail = Py_None;
    Py_INCREF(Py_None);
    Py_DECREF(JOIN_OBJ(tmp));

    return 0;
}

LOCAL(int)
element_resize(ElementObject* self, int extra)
{
    int size;
    PyObject* *children;

    /* make sure self->children can hold the given number of extra
       elements.  set an exception and return -1 if allocation failed */

    if (!self->extra)
        create_extra(self, NULL);

    size = self->extra->length + extra;

    if (size > self->extra->allocated) {
        /* use Python 2.4's list growth strategy */
        size = (size >> 3) + (size < 9 ? 3 : 6) + size;
        /* Coverity CID #182 size_error: Allocating 1 bytes to pointer "children"
         * which needs at least 4 bytes.
         * Although it's a false alarm always assume at least one child to
         * be safe.
         */
        size = size ? size : 1;
        if (self->extra->children != self->extra->_children) {
            /* Coverity CID #182 size_error: Allocating 1 bytes to pointer
             * "children", which needs at least 4 bytes. Although it's a
             * false alarm always assume at least one child to be safe.
             */
            children = PyObject_Realloc(self->extra->children,
                                        size * sizeof(PyObject*));
            if (!children)
                goto nomemory;
        } else {
            children = PyObject_Malloc(size * sizeof(PyObject*));
            if (!children)
                goto nomemory;
            /* copy existing children from static area to malloc buffer */
            memcpy(children, self->extra->children,
                   self->extra->length * sizeof(PyObject*));
        }
        self->extra->children = children;
        self->extra->allocated = size;
    }

    return 0;

  nomemory:
    PyErr_NoMemory();
    return -1;
}

LOCAL(int)
element_add_subelement(ElementObject* self, PyObject* element)
{
    /* add a child element to a parent */

    if (element_resize(self, 1) < 0)
        return -1;

    Py_INCREF(element);
    self->extra->children[self->extra->length] = element;

    self->extra->length++;

    return 0;
}

LOCAL(PyObject*)
element_get_attrib(ElementObject* self)
{
    /* return borrowed reference to attrib dictionary */
    /* note: this function assumes that the extra section exists */

    PyObject* res = self->extra->attrib;

    if (res == Py_None) {
        Py_DECREF(res);
        /* create missing dictionary */
        res = PyDict_New();
        if (!res)
            return NULL;
        self->extra->attrib = res;
    }

    return res;
}

LOCAL(PyObject*)
element_get_text(ElementObject* self)
{
    /* return borrowed reference to text attribute */

    PyObject* res = self->text;

    if (JOIN_GET(res)) {
        res = JOIN_OBJ(res);
        if (PyList_CheckExact(res)) {
            res = list_join(res);
            if (!res)
                return NULL;
            self->text = res;
        }
    }

    return res;
}

LOCAL(PyObject*)
element_get_tail(ElementObject* self)
{
    /* return borrowed reference to text attribute */

    PyObject* res = self->tail;

    if (JOIN_GET(res)) {
        res = JOIN_OBJ(res);
        if (PyList_CheckExact(res)) {
            res = list_join(res);
            if (!res)
                return NULL;
            self->tail = res;
        }
    }

    return res;
}

static PyObject*
subelement(PyObject *self, PyObject *args, PyObject *kwds)
{
    PyObject* elem;

    ElementObject* parent;
    PyObject* tag;
    PyObject* attrib = NULL;
    if (!PyArg_ParseTuple(args, "O!O|O!:SubElement",
                          &Element_Type, &parent, &tag,
                          &PyDict_Type, &attrib))
        return NULL;

    if (attrib) {
        /* attrib passed as positional arg */
        attrib = PyDict_Copy(attrib);
        if (!attrib)
            return NULL;
        if (kwds) {
            if (PyDict_Update(attrib, kwds) < 0) {
                return NULL;
            }
        }
    } else if (kwds) {
        /* have keyword args */
        attrib = get_attrib_from_keywords(kwds);
        if (!attrib)
            return NULL;
    } else {
        /* no attrib arg, no kwds, so no attribute */
        Py_INCREF(Py_None);
        attrib = Py_None;
    }

    elem = create_new_element(tag, attrib);

    Py_DECREF(attrib);

    if (element_add_subelement(parent, elem) < 0) {
        Py_DECREF(elem);
        return NULL;
    }

    return elem;
}

static int
element_gc_traverse(ElementObject *self, visitproc visit, void *arg)
{
    Py_VISIT(self->tag);
    Py_VISIT(JOIN_OBJ(self->text));
    Py_VISIT(JOIN_OBJ(self->tail));

    if (self->extra) {
        int i;
        Py_VISIT(self->extra->attrib);

        for (i = 0; i < self->extra->length; ++i)
            Py_VISIT(self->extra->children[i]);
    }
    return 0;
}

static int
element_gc_clear(ElementObject *self)
{
    Py_CLEAR(self->tag);

    /* The following is like Py_CLEAR for self->text and self->tail, but
     * written explicitily because the real pointers hide behind access
     * macros.
    */
    if (self->text) {
        PyObject *tmp = JOIN_OBJ(self->text);
        self->text = NULL;
        Py_DECREF(tmp);
    }

    if (self->tail) {
        PyObject *tmp = JOIN_OBJ(self->tail);
        self->tail = NULL;
        Py_DECREF(tmp);
    }

    /* After dropping all references from extra, it's no longer valid anyway,
     * so fully deallocate it.
    */
    dealloc_extra(self);
    return 0;
}

static void
element_dealloc(ElementObject* self)
{
    PyObject_GC_UnTrack(self);

    if (self->weakreflist != NULL)
        PyObject_ClearWeakRefs((PyObject *) self);

    /* element_gc_clear clears all references and deallocates extra
    */
    element_gc_clear(self);

    RELEASE(sizeof(ElementObject), "destroy element");
    Py_TYPE(self)->tp_free((PyObject *)self);
}

/* -------------------------------------------------------------------- */
/* methods (in alphabetical order) */

static PyObject*
element_append(ElementObject* self, PyObject* args)
{
    PyObject* element;
    if (!PyArg_ParseTuple(args, "O!:append", &Element_Type, &element))
        return NULL;

    if (element_add_subelement(self, element) < 0)
        return NULL;

    Py_RETURN_NONE;
}

static PyObject*
element_clearmethod(ElementObject* self, PyObject* args)
{
    if (!PyArg_ParseTuple(args, ":clear"))
        return NULL;

    dealloc_extra(self);

    Py_INCREF(Py_None);
    Py_DECREF(JOIN_OBJ(self->text));
    self->text = Py_None;

    Py_INCREF(Py_None);
    Py_DECREF(JOIN_OBJ(self->tail));
    self->tail = Py_None;

    Py_RETURN_NONE;
}

static PyObject*
element_copy(ElementObject* self, PyObject* args)
{
    int i;
    ElementObject* element;

    if (!PyArg_ParseTuple(args, ":__copy__"))
        return NULL;

    element = (ElementObject*) create_new_element(
        self->tag, (self->extra) ? self->extra->attrib : Py_None
        );
    if (!element)
        return NULL;

    Py_DECREF(JOIN_OBJ(element->text));
    element->text = self->text;
    Py_INCREF(JOIN_OBJ(element->text));

    Py_DECREF(JOIN_OBJ(element->tail));
    element->tail = self->tail;
    Py_INCREF(JOIN_OBJ(element->tail));

    if (self->extra) {

        if (element_resize(element, self->extra->length) < 0) {
            Py_DECREF(element);
            return NULL;
        }

        for (i = 0; i < self->extra->length; i++) {
            Py_INCREF(self->extra->children[i]);
            element->extra->children[i] = self->extra->children[i];
        }

        element->extra->length = self->extra->length;

    }

    return (PyObject*) element;
}

static PyObject*
element_deepcopy(ElementObject* self, PyObject* args)
{
    int i;
    ElementObject* element;
    PyObject* tag;
    PyObject* attrib;
    PyObject* text;
    PyObject* tail;
    PyObject* id;

    PyObject* memo;
    if (!PyArg_ParseTuple(args, "O:__deepcopy__", &memo))
        return NULL;

    tag = deepcopy(self->tag, memo);
    if (!tag)
        return NULL;

    if (self->extra) {
        attrib = deepcopy(self->extra->attrib, memo);
        if (!attrib) {
            Py_DECREF(tag);
            return NULL;
        }
    } else {
        Py_INCREF(Py_None);
        attrib = Py_None;
    }

    element = (ElementObject*) create_new_element(tag, attrib);

    Py_DECREF(tag);
    Py_DECREF(attrib);

    if (!element)
        return NULL;

    text = deepcopy(JOIN_OBJ(self->text), memo);
    if (!text)
        goto error;
    Py_DECREF(element->text);
    element->text = JOIN_SET(text, JOIN_GET(self->text));

    tail = deepcopy(JOIN_OBJ(self->tail), memo);
    if (!tail)
        goto error;
    Py_DECREF(element->tail);
    element->tail = JOIN_SET(tail, JOIN_GET(self->tail));

    if (self->extra) {

        if (element_resize(element, self->extra->length) < 0)
            goto error;

        for (i = 0; i < self->extra->length; i++) {
            PyObject* child = deepcopy(self->extra->children[i], memo);
            if (!child) {
                element->extra->length = i;
                goto error;
            }
            element->extra->children[i] = child;
        }

        element->extra->length = self->extra->length;

    }

    /* add object to memo dictionary (so deepcopy won't visit it again) */
    id = PyLong_FromLong((Py_uintptr_t) self);
    if (!id)
        goto error;

    i = PyDict_SetItem(memo, id, (PyObject*) element);

    Py_DECREF(id);

    if (i < 0)
        goto error;

    return (PyObject*) element;

  error:
    Py_DECREF(element);
    return NULL;
}

static PyObject*
element_sizeof(PyObject* _self, PyObject* args)
{
    ElementObject *self = (ElementObject*)_self;
    Py_ssize_t result = sizeof(ElementObject);
    if (self->extra) {
        result += sizeof(ElementObjectExtra);
        if (self->extra->children != self->extra->_children)
            result += sizeof(PyObject*) * self->extra->allocated;
    }
    return PyLong_FromSsize_t(result);
}

LOCAL(int)
checkpath(PyObject* tag)
{
    Py_ssize_t i;
    int check = 1;

    /* check if a tag contains an xpath character */

#define PATHCHAR(ch) \
    (ch == '/' || ch == '*' || ch == '[' || ch == '@' || ch == '.')

    if (PyUnicode_Check(tag)) {
        const Py_ssize_t len = PyUnicode_GET_LENGTH(tag);
        void *data = PyUnicode_DATA(tag);
        unsigned int kind = PyUnicode_KIND(tag);
        for (i = 0; i < len; i++) {
            Py_UCS4 ch = PyUnicode_READ(kind, data, i);
            if (ch == '{')
                check = 0;
            else if (ch == '}')
                check = 1;
            else if (check && PATHCHAR(ch))
                return 1;
        }
        return 0;
    }
    if (PyBytes_Check(tag)) {
        char *p = PyBytes_AS_STRING(tag);
        for (i = 0; i < PyBytes_GET_SIZE(tag); i++) {
            if (p[i] == '{')
                check = 0;
            else if (p[i] == '}')
                check = 1;
            else if (check && PATHCHAR(p[i]))
                return 1;
        }
        return 0;
    }

    return 1; /* unknown type; might be path expression */
}

static PyObject*
element_extend(ElementObject* self, PyObject* args)
{
    PyObject* seq;
    Py_ssize_t i, seqlen = 0;

    PyObject* seq_in;
    if (!PyArg_ParseTuple(args, "O:extend", &seq_in))
        return NULL;

    seq = PySequence_Fast(seq_in, "");
    if (!seq) {
        PyErr_Format(
            PyExc_TypeError,
            "expected sequence, not \"%.200s\"", Py_TYPE(seq_in)->tp_name
            );
        return NULL;
    }

    seqlen = PySequence_Size(seq);
    for (i = 0; i < seqlen; i++) {
        PyObject* element = PySequence_Fast_GET_ITEM(seq, i);
        if (!PyObject_IsInstance(element, (PyObject *)&Element_Type)) {
            Py_DECREF(seq);
            PyErr_Format(
                PyExc_TypeError,
                "expected an Element, not \"%.200s\"",
                Py_TYPE(element)->tp_name);
            return NULL;
        }

        if (element_add_subelement(self, element) < 0) {
            Py_DECREF(seq);
            return NULL;
        }
    }

    Py_DECREF(seq);

    Py_RETURN_NONE;
}

static PyObject*
element_find(ElementObject *self, PyObject *args, PyObject *kwds)
{
    int i;
    PyObject* tag;
    PyObject* namespaces = Py_None;
    static char *kwlist[] = {"path", "namespaces", 0};

    if (!PyArg_ParseTupleAndKeywords(args, kwds, "O|O:find", kwlist,
                                     &tag, &namespaces))
        return NULL;

    if (checkpath(tag) || namespaces != Py_None) {
        _Py_IDENTIFIER(find);
        return _PyObject_CallMethodId(
            elementpath_obj, &PyId_find, "OOO", self, tag, namespaces
            );
    }

    if (!self->extra)
        Py_RETURN_NONE;

    for (i = 0; i < self->extra->length; i++) {
        PyObject* item = self->extra->children[i];
        if (Element_CheckExact(item) &&
            PyObject_RichCompareBool(((ElementObject*)item)->tag, tag, Py_EQ) == 1) {
            Py_INCREF(item);
            return item;
        }
    }

    Py_RETURN_NONE;
}

static PyObject*
element_findtext(ElementObject *self, PyObject *args, PyObject *kwds)
{
    int i;
    PyObject* tag;
    PyObject* default_value = Py_None;
    PyObject* namespaces = Py_None;
    _Py_IDENTIFIER(findtext);
    static char *kwlist[] = {"path", "default", "namespaces", 0};

    if (!PyArg_ParseTupleAndKeywords(args, kwds, "O|OO:findtext", kwlist,
                                     &tag, &default_value, &namespaces))
        return NULL;

    if (checkpath(tag) || namespaces != Py_None)
        return _PyObject_CallMethodId(
            elementpath_obj, &PyId_findtext, "OOOO", self, tag, default_value, namespaces
            );

    if (!self->extra) {
        Py_INCREF(default_value);
        return default_value;
    }

    for (i = 0; i < self->extra->length; i++) {
        ElementObject* item = (ElementObject*) self->extra->children[i];
        if (Element_CheckExact(item) && (PyObject_RichCompareBool(item->tag, tag, Py_EQ) == 1)) {

            PyObject* text = element_get_text(item);
            if (text == Py_None)
                return PyBytes_FromString("");
            Py_XINCREF(text);
            return text;
        }
    }

    Py_INCREF(default_value);
    return default_value;
}

static PyObject*
element_findall(ElementObject *self, PyObject *args, PyObject *kwds)
{
    int i;
    PyObject* out;
    PyObject* tag;
    PyObject* namespaces = Py_None;
    static char *kwlist[] = {"path", "namespaces", 0};

    if (!PyArg_ParseTupleAndKeywords(args, kwds, "O|O:findall", kwlist,
                                     &tag, &namespaces))
        return NULL;

    if (checkpath(tag) || namespaces != Py_None) {
        _Py_IDENTIFIER(findall);
        return _PyObject_CallMethodId(
            elementpath_obj, &PyId_findall, "OOO", self, tag, namespaces
            );
    }

    out = PyList_New(0);
    if (!out)
        return NULL;

    if (!self->extra)
        return out;

    for (i = 0; i < self->extra->length; i++) {
        PyObject* item = self->extra->children[i];
        if (Element_CheckExact(item) &&
            PyObject_RichCompareBool(((ElementObject*)item)->tag, tag, Py_EQ) == 1) {
            if (PyList_Append(out, item) < 0) {
                Py_DECREF(out);
                return NULL;
            }
        }
    }

    return out;
}

static PyObject*
element_iterfind(ElementObject *self, PyObject *args, PyObject *kwds)
{
    PyObject* tag;
    PyObject* namespaces = Py_None;
    _Py_IDENTIFIER(iterfind);
    static char *kwlist[] = {"path", "namespaces", 0};

    if (!PyArg_ParseTupleAndKeywords(args, kwds, "O|O:iterfind", kwlist,
                                     &tag, &namespaces))
        return NULL;

    return _PyObject_CallMethodId(
        elementpath_obj, &PyId_iterfind, "OOO", self, tag, namespaces
        );
}

static PyObject*
element_get(ElementObject* self, PyObject* args)
{
    PyObject* value;

    PyObject* key;
    PyObject* default_value = Py_None;
    if (!PyArg_ParseTuple(args, "O|O:get", &key, &default_value))
        return NULL;

    if (!self->extra || self->extra->attrib == Py_None)
        value = default_value;
    else {
        value = PyDict_GetItem(self->extra->attrib, key);
        if (!value)
            value = default_value;
    }

    Py_INCREF(value);
    return value;
}

static PyObject*
element_getchildren(ElementObject* self, PyObject* args)
{
    int i;
    PyObject* list;

    /* FIXME: report as deprecated? */

    if (!PyArg_ParseTuple(args, ":getchildren"))
        return NULL;

    if (!self->extra)
        return PyList_New(0);

    list = PyList_New(self->extra->length);
    if (!list)
        return NULL;

    for (i = 0; i < self->extra->length; i++) {
        PyObject* item = self->extra->children[i];
        Py_INCREF(item);
        PyList_SET_ITEM(list, i, item);
    }

    return list;
}


static PyObject *
create_elementiter(ElementObject *self, PyObject *tag, int gettext);


static PyObject *
element_iter(ElementObject *self, PyObject *args)
{
    PyObject* tag = Py_None;
    if (!PyArg_ParseTuple(args, "|O:iter", &tag))
        return NULL;

    return create_elementiter(self, tag, 0);
}


static PyObject*
element_itertext(ElementObject* self, PyObject* args)
{
    if (!PyArg_ParseTuple(args, ":itertext"))
        return NULL;

    return create_elementiter(self, Py_None, 1);
}


static PyObject*
element_getitem(PyObject* self_, Py_ssize_t index)
{
    ElementObject* self = (ElementObject*) self_;

    if (!self->extra || index < 0 || index >= self->extra->length) {
        PyErr_SetString(
            PyExc_IndexError,
            "child index out of range"
            );
        return NULL;
    }

    Py_INCREF(self->extra->children[index]);
    return self->extra->children[index];
}

static PyObject*
element_insert(ElementObject* self, PyObject* args)
{
    int i;

    int index;
    PyObject* element;
    if (!PyArg_ParseTuple(args, "iO!:insert", &index,
                          &Element_Type, &element))
        return NULL;

    if (!self->extra)
        create_extra(self, NULL);

    if (index < 0) {
        index += self->extra->length;
        if (index < 0)
            index = 0;
    }
    if (index > self->extra->length)
        index = self->extra->length;

    if (element_resize(self, 1) < 0)
        return NULL;

    for (i = self->extra->length; i > index; i--)
        self->extra->children[i] = self->extra->children[i-1];

    Py_INCREF(element);
    self->extra->children[index] = element;

    self->extra->length++;

    Py_RETURN_NONE;
}

static PyObject*
element_items(ElementObject* self, PyObject* args)
{
    if (!PyArg_ParseTuple(args, ":items"))
        return NULL;

    if (!self->extra || self->extra->attrib == Py_None)
        return PyList_New(0);

    return PyDict_Items(self->extra->attrib);
}

static PyObject*
element_keys(ElementObject* self, PyObject* args)
{
    if (!PyArg_ParseTuple(args, ":keys"))
        return NULL;

    if (!self->extra || self->extra->attrib == Py_None)
        return PyList_New(0);

    return PyDict_Keys(self->extra->attrib);
}

static Py_ssize_t
element_length(ElementObject* self)
{
    if (!self->extra)
        return 0;

    return self->extra->length;
}

static PyObject*
element_makeelement(PyObject* self, PyObject* args, PyObject* kw)
{
    PyObject* elem;

    PyObject* tag;
    PyObject* attrib;
    if (!PyArg_ParseTuple(args, "OO:makeelement", &tag, &attrib))
        return NULL;

    attrib = PyDict_Copy(attrib);
    if (!attrib)
        return NULL;

    elem = create_new_element(tag, attrib);

    Py_DECREF(attrib);

    return elem;
}

static PyObject*
element_remove(ElementObject* self, PyObject* args)
{
    int i;

    PyObject* element;
    if (!PyArg_ParseTuple(args, "O!:remove", &Element_Type, &element))
        return NULL;

    if (!self->extra) {
        /* element has no children, so raise exception */
        PyErr_SetString(
            PyExc_ValueError,
            "list.remove(x): x not in list"
            );
        return NULL;
    }

    for (i = 0; i < self->extra->length; i++) {
        if (self->extra->children[i] == element)
            break;
        if (PyObject_RichCompareBool(self->extra->children[i], element, Py_EQ) == 1)
            break;
    }

    if (i == self->extra->length) {
        /* element is not in children, so raise exception */
        PyErr_SetString(
            PyExc_ValueError,
            "list.remove(x): x not in list"
            );
        return NULL;
    }

    Py_DECREF(self->extra->children[i]);

    self->extra->length--;

    for (; i < self->extra->length; i++)
        self->extra->children[i] = self->extra->children[i+1];

    Py_RETURN_NONE;
}

static PyObject*
element_repr(ElementObject* self)
{
    if (self->tag)
        return PyUnicode_FromFormat("<Element %R at %p>", self->tag, self);
    else
        return PyUnicode_FromFormat("<Element at %p>", self);
}

static PyObject*
element_set(ElementObject* self, PyObject* args)
{
    PyObject* attrib;

    PyObject* key;
    PyObject* value;
    if (!PyArg_ParseTuple(args, "OO:set", &key, &value))
        return NULL;

    if (!self->extra)
        create_extra(self, NULL);

    attrib = element_get_attrib(self);
    if (!attrib)
        return NULL;

    if (PyDict_SetItem(attrib, key, value) < 0)
        return NULL;

    Py_RETURN_NONE;
}

static int
element_setitem(PyObject* self_, Py_ssize_t index, PyObject* item)
{
    ElementObject* self = (ElementObject*) self_;
    int i;
    PyObject* old;

    if (!self->extra || index < 0 || index >= self->extra->length) {
        PyErr_SetString(
            PyExc_IndexError,
            "child assignment index out of range");
        return -1;
    }

    old = self->extra->children[index];

    if (item) {
        Py_INCREF(item);
        self->extra->children[index] = item;
    } else {
        self->extra->length--;
        for (i = index; i < self->extra->length; i++)
            self->extra->children[i] = self->extra->children[i+1];
    }

    Py_DECREF(old);

    return 0;
}

static PyObject*
element_subscr(PyObject* self_, PyObject* item)
{
    ElementObject* self = (ElementObject*) self_;

    if (PyIndex_Check(item)) {
        Py_ssize_t i = PyNumber_AsSsize_t(item, PyExc_IndexError);

        if (i == -1 && PyErr_Occurred()) {
            return NULL;
        }
        if (i < 0 && self->extra)
            i += self->extra->length;
        return element_getitem(self_, i);
    }
    else if (PySlice_Check(item)) {
        Py_ssize_t start, stop, step, slicelen, cur, i;
        PyObject* list;

        if (!self->extra)
            return PyList_New(0);

        if (PySlice_GetIndicesEx(item,
                self->extra->length,
                &start, &stop, &step, &slicelen) < 0) {
            return NULL;
        }

        if (slicelen <= 0)
            return PyList_New(0);
        else {
            list = PyList_New(slicelen);
            if (!list)
                return NULL;

            for (cur = start, i = 0; i < slicelen;
                 cur += step, i++) {
                PyObject* item = self->extra->children[cur];
                Py_INCREF(item);
                PyList_SET_ITEM(list, i, item);
            }

            return list;
        }
    }
    else {
        PyErr_SetString(PyExc_TypeError,
                "element indices must be integers");
        return NULL;
    }
}

static int
element_ass_subscr(PyObject* self_, PyObject* item, PyObject* value)
{
    ElementObject* self = (ElementObject*) self_;

    if (PyIndex_Check(item)) {
        Py_ssize_t i = PyNumber_AsSsize_t(item, PyExc_IndexError);

        if (i == -1 && PyErr_Occurred()) {
            return -1;
        }
        if (i < 0 && self->extra)
            i += self->extra->length;
        return element_setitem(self_, i, value);
    }
    else if (PySlice_Check(item)) {
        Py_ssize_t start, stop, step, slicelen, newlen, cur, i;

        PyObject* recycle = NULL;
        PyObject* seq = NULL;

        if (!self->extra)
            create_extra(self, NULL);

        if (PySlice_GetIndicesEx(item,
                self->extra->length,
                &start, &stop, &step, &slicelen) < 0) {
            return -1;
        }

        if (value == NULL) {
            /* Delete slice */
            size_t cur;
            Py_ssize_t i;

            if (slicelen <= 0)
                return 0;

            /* Since we're deleting, the direction of the range doesn't matter,
             * so for simplicity make it always ascending.
            */
            if (step < 0) {
                stop = start + 1;
                start = stop + step * (slicelen - 1) - 1;
                step = -step;
            }

            assert((size_t)slicelen <= PY_SIZE_MAX / sizeof(PyObject *));

            /* recycle is a list that will contain all the children
             * scheduled for removal.
            */
            if (!(recycle = PyList_New(slicelen))) {
                PyErr_NoMemory();
                return -1;
            }

            /* This loop walks over all the children that have to be deleted,
             * with cur pointing at them. num_moved is the amount of children
             * until the next deleted child that have to be "shifted down" to
             * occupy the deleted's places.
             * Note that in the ith iteration, shifting is done i+i places down
             * because i children were already removed.
            */
            for (cur = start, i = 0; cur < (size_t)stop; cur += step, ++i) {
                /* Compute how many children have to be moved, clipping at the
                 * list end.
                */
                Py_ssize_t num_moved = step - 1;
                if (cur + step >= (size_t)self->extra->length) {
                    num_moved = self->extra->length - cur - 1;
                }

                PyList_SET_ITEM(recycle, i, self->extra->children[cur]);

                memmove(
                    self->extra->children + cur - i,
                    self->extra->children + cur + 1,
                    num_moved * sizeof(PyObject *));
            }

            /* Leftover "tail" after the last removed child */
            cur = start + (size_t)slicelen * step;
            if (cur < (size_t)self->extra->length) {
                memmove(
                    self->extra->children + cur - slicelen,
                    self->extra->children + cur,
                    (self->extra->length - cur) * sizeof(PyObject *));
            }

            self->extra->length -= slicelen;

            /* Discard the recycle list with all the deleted sub-elements */
            Py_XDECREF(recycle);
            return 0;
        }
        else {
            /* A new slice is actually being assigned */
            seq = PySequence_Fast(value, "");
            if (!seq) {
                PyErr_Format(
                    PyExc_TypeError,
                    "expected sequence, not \"%.200s\"", Py_TYPE(value)->tp_name
                    );
                return -1;
            }
            newlen = PySequence_Size(seq);
        }

        if (step !=  1 && newlen != slicelen)
        {
            PyErr_Format(PyExc_ValueError,
                "attempt to assign sequence of size %zd "
                "to extended slice of size %zd",
                newlen, slicelen
                );
            return -1;
        }

        /* Resize before creating the recycle bin, to prevent refleaks. */
        if (newlen > slicelen) {
            if (element_resize(self, newlen - slicelen) < 0) {
                if (seq) {
                    Py_DECREF(seq);
                }
                return -1;
            }
        }

        if (slicelen > 0) {
            /* to avoid recursive calls to this method (via decref), move
               old items to the recycle bin here, and get rid of them when
               we're done modifying the element */
            recycle = PyList_New(slicelen);
            if (!recycle) {
                if (seq) {
                    Py_DECREF(seq);
                }
                return -1;
            }
            for (cur = start, i = 0; i < slicelen;
                 cur += step, i++)
                PyList_SET_ITEM(recycle, i, self->extra->children[cur]);
        }

        if (newlen < slicelen) {
            /* delete slice */
            for (i = stop; i < self->extra->length; i++)
                self->extra->children[i + newlen - slicelen] = self->extra->children[i];
        } else if (newlen > slicelen) {
            /* insert slice */
            for (i = self->extra->length-1; i >= stop; i--)
                self->extra->children[i + newlen - slicelen] = self->extra->children[i];
        }

        /* replace the slice */
        for (cur = start, i = 0; i < newlen;
             cur += step, i++) {
            PyObject* element = PySequence_Fast_GET_ITEM(seq, i);
            Py_INCREF(element);
            self->extra->children[cur] = element;
        }

        self->extra->length += newlen - slicelen;

        if (seq) {
            Py_DECREF(seq);
        }

        /* discard the recycle bin, and everything in it */
        Py_XDECREF(recycle);

        return 0;
    }
    else {
        PyErr_SetString(PyExc_TypeError,
                "element indices must be integers");
        return -1;
    }
}

static PyMethodDef element_methods[] = {

    {"clear", (PyCFunction) element_clearmethod, METH_VARARGS},

    {"get", (PyCFunction) element_get, METH_VARARGS},
    {"set", (PyCFunction) element_set, METH_VARARGS},

    {"find", (PyCFunction) element_find, METH_VARARGS | METH_KEYWORDS},
    {"findtext", (PyCFunction) element_findtext, METH_VARARGS | METH_KEYWORDS},
    {"findall", (PyCFunction) element_findall, METH_VARARGS | METH_KEYWORDS},

    {"append", (PyCFunction) element_append, METH_VARARGS},
    {"extend", (PyCFunction) element_extend, METH_VARARGS},
    {"insert", (PyCFunction) element_insert, METH_VARARGS},
    {"remove", (PyCFunction) element_remove, METH_VARARGS},

    {"iter", (PyCFunction) element_iter, METH_VARARGS},
    {"itertext", (PyCFunction) element_itertext, METH_VARARGS},
    {"iterfind", (PyCFunction) element_iterfind, METH_VARARGS | METH_KEYWORDS},

    {"getiterator", (PyCFunction) element_iter, METH_VARARGS},
    {"getchildren", (PyCFunction) element_getchildren, METH_VARARGS},

    {"items", (PyCFunction) element_items, METH_VARARGS},
    {"keys", (PyCFunction) element_keys, METH_VARARGS},

    {"makeelement", (PyCFunction) element_makeelement, METH_VARARGS},

    {"__copy__", (PyCFunction) element_copy, METH_VARARGS},
    {"__deepcopy__", (PyCFunction) element_deepcopy, METH_VARARGS},
    {"__sizeof__", element_sizeof, METH_NOARGS},

    {NULL, NULL}
};

static PyObject*
element_getattro(ElementObject* self, PyObject* nameobj)
{
    PyObject* res;
    char *name = "";

    if (PyUnicode_Check(nameobj))
        name = _PyUnicode_AsString(nameobj);

    if (name == NULL)
        return NULL;

    /* handle common attributes first */
    if (strcmp(name, "tag") == 0) {
        res = self->tag;
        Py_INCREF(res);
        return res;
    } else if (strcmp(name, "text") == 0) {
        res = element_get_text(self);
        Py_INCREF(res);
        return res;
    }

    /* methods */
    res = PyObject_GenericGetAttr((PyObject*) self, nameobj);
    if (res)
        return res;

    /* less common attributes */
    if (strcmp(name, "tail") == 0) {
        PyErr_Clear();
        res = element_get_tail(self);
    } else if (strcmp(name, "attrib") == 0) {
        PyErr_Clear();
        if (!self->extra)
            create_extra(self, NULL);
        res = element_get_attrib(self);
    }

    if (!res)
        return NULL;

    Py_INCREF(res);
    return res;
}

static PyObject*
element_setattro(ElementObject* self, PyObject* nameobj, PyObject* value)
{
    char *name = "";
    if (PyUnicode_Check(nameobj))
        name = _PyUnicode_AsString(nameobj);

    if (name == NULL)
        return NULL;

    if (strcmp(name, "tag") == 0) {
        Py_DECREF(self->tag);
        self->tag = value;
        Py_INCREF(self->tag);
    } else if (strcmp(name, "text") == 0) {
        Py_DECREF(JOIN_OBJ(self->text));
        self->text = value;
        Py_INCREF(self->text);
    } else if (strcmp(name, "tail") == 0) {
        Py_DECREF(JOIN_OBJ(self->tail));
        self->tail = value;
        Py_INCREF(self->tail);
    } else if (strcmp(name, "attrib") == 0) {
        if (!self->extra)
            create_extra(self, NULL);
        Py_DECREF(self->extra->attrib);
        self->extra->attrib = value;
        Py_INCREF(self->extra->attrib);
    } else {
        PyErr_SetString(PyExc_AttributeError, name);
        return NULL;
    }

    return NULL;
}

static PySequenceMethods element_as_sequence = {
    (lenfunc) element_length,
    0, /* sq_concat */
    0, /* sq_repeat */
    element_getitem,
    0,
    element_setitem,
    0,
};

static PyMappingMethods element_as_mapping = {
    (lenfunc) element_length,
    (binaryfunc) element_subscr,
    (objobjargproc) element_ass_subscr,
};

static PyTypeObject Element_Type = {
    PyVarObject_HEAD_INIT(NULL, 0)
    "Element", sizeof(ElementObject), 0,
    /* methods */
    (destructor)element_dealloc,                    /* tp_dealloc */
    0,                                              /* tp_print */
    0,                                              /* tp_getattr */
    0,                                              /* tp_setattr */
    0,                                              /* tp_reserved */
    (reprfunc)element_repr,                         /* tp_repr */
    0,                                              /* tp_as_number */
    &element_as_sequence,                           /* tp_as_sequence */
    &element_as_mapping,                            /* tp_as_mapping */
    0,                                              /* tp_hash */
    0,                                              /* tp_call */
    0,                                              /* tp_str */
    (getattrofunc)element_getattro,                 /* tp_getattro */
    (setattrofunc)element_setattro,                 /* tp_setattro */
    0,                                              /* tp_as_buffer */
    Py_TPFLAGS_DEFAULT | Py_TPFLAGS_BASETYPE | Py_TPFLAGS_HAVE_GC,
                                                    /* tp_flags */
    0,                                              /* tp_doc */
    (traverseproc)element_gc_traverse,              /* tp_traverse */
    (inquiry)element_gc_clear,                      /* tp_clear */
    0,                                              /* tp_richcompare */
    offsetof(ElementObject, weakreflist),           /* tp_weaklistoffset */
    0,                                              /* tp_iter */
    0,                                              /* tp_iternext */
    element_methods,                                /* tp_methods */
    0,                                              /* tp_members */
    0,                                              /* tp_getset */
    0,                                              /* tp_base */
    0,                                              /* tp_dict */
    0,                                              /* tp_descr_get */
    0,                                              /* tp_descr_set */
    0,                                              /* tp_dictoffset */
    (initproc)element_init,                         /* tp_init */
    PyType_GenericAlloc,                            /* tp_alloc */
    element_new,                                    /* tp_new */
    0,                                              /* tp_free */
};

/******************************* Element iterator ****************************/

/* ElementIterObject represents the iteration state over an XML element in
 * pre-order traversal. To keep track of which sub-element should be returned
 * next, a stack of parents is maintained. This is a standard stack-based
 * iterative pre-order traversal of a tree.
 * The stack is managed using a single-linked list starting at parent_stack.
 * Each stack node contains the saved parent to which we should return after
 * the current one is exhausted, and the next child to examine in that parent.
 */
typedef struct ParentLocator_t {
    ElementObject *parent;
    Py_ssize_t child_index;
    struct ParentLocator_t *next;
} ParentLocator;

typedef struct {
    PyObject_HEAD
    ParentLocator *parent_stack;
    ElementObject *root_element;
    PyObject *sought_tag;
    int root_done;
    int gettext;
} ElementIterObject;


static void
elementiter_dealloc(ElementIterObject *it)
{
    ParentLocator *p = it->parent_stack;
    while (p) {
        ParentLocator *temp = p;
        Py_XDECREF(p->parent);
        p = p->next;
        PyObject_Free(temp);
    }

    Py_XDECREF(it->sought_tag);
    Py_XDECREF(it->root_element);

    PyObject_GC_UnTrack(it);
    PyObject_GC_Del(it);
}

static int
elementiter_traverse(ElementIterObject *it, visitproc visit, void *arg)
{
    ParentLocator *p = it->parent_stack;
    while (p) {
        Py_VISIT(p->parent);
        p = p->next;
    }

    Py_VISIT(it->root_element);
    Py_VISIT(it->sought_tag);
    return 0;
}

/* Helper function for elementiter_next. Add a new parent to the parent stack.
 */
static ParentLocator *
parent_stack_push_new(ParentLocator *stack, ElementObject *parent)
{
    ParentLocator *new_node = PyObject_Malloc(sizeof(ParentLocator));
    if (new_node) {
        new_node->parent = parent;
        Py_INCREF(parent);
        new_node->child_index = 0;
        new_node->next = stack;
    }
    return new_node;
}

static PyObject *
elementiter_next(ElementIterObject *it)
{
    /* Sub-element iterator.
     * 
     * A short note on gettext: this function serves both the iter() and
     * itertext() methods to avoid code duplication. However, there are a few
     * small differences in the way these iterations work. Namely:
     *   - itertext() only yields text from nodes that have it, and continues
     *     iterating when a node doesn't have text (so it doesn't return any
     *     node like iter())
     *   - itertext() also has to handle tail, after finishing with all the
     *     children of a node.
     */
    ElementObject *cur_parent;
    Py_ssize_t child_index;

    while (1) {
        /* Handle the case reached in the beginning and end of iteration, where
         * the parent stack is empty. The root_done flag gives us indication
         * whether we've just started iterating (so root_done is 0), in which
         * case the root is returned. If root_done is 1 and we're here, the
         * iterator is exhausted.
         */
        if (!it->parent_stack->parent) {
            if (it->root_done) {
                PyErr_SetNone(PyExc_StopIteration);
                return NULL;
            } else {
                it->parent_stack = parent_stack_push_new(it->parent_stack,
                                                         it->root_element);
                if (!it->parent_stack) {
                    PyErr_NoMemory();
                    return NULL;
                }

                it->root_done = 1;
                if (it->sought_tag == Py_None ||
                    PyObject_RichCompareBool(it->root_element->tag,
                                             it->sought_tag, Py_EQ) == 1) {
                    if (it->gettext) {
                        PyObject *text = JOIN_OBJ(it->root_element->text);
                        if (PyObject_IsTrue(text)) {
                            Py_INCREF(text);
                            return text;
                        }
                    } else {
                        Py_INCREF(it->root_element);
                        return (PyObject *)it->root_element;
                    }
                }
            }
        }

        /* See if there are children left to traverse in the current parent. If
         * yes, visit the next child. If not, pop the stack and try again.
         */
        cur_parent = it->parent_stack->parent;
        child_index = it->parent_stack->child_index;
        if (cur_parent->extra && child_index < cur_parent->extra->length) {
            ElementObject *child = (ElementObject *)
                cur_parent->extra->children[child_index];
            it->parent_stack->child_index++;
            it->parent_stack = parent_stack_push_new(it->parent_stack,
                                                     child);
            if (!it->parent_stack) {
                PyErr_NoMemory();
                return NULL;
            }

            if (it->gettext) {
                PyObject *text = JOIN_OBJ(child->text);
                if (PyObject_IsTrue(text)) {
                    Py_INCREF(text);
                    return text;
                }
            } else if (it->sought_tag == Py_None ||
                PyObject_RichCompareBool(child->tag,
                                         it->sought_tag, Py_EQ) == 1) {
                Py_INCREF(child);
                return (PyObject *)child;
            }
            else
                continue;
        }
        else {
            PyObject *tail = it->gettext ? JOIN_OBJ(cur_parent->tail) : Py_None;            
            ParentLocator *next = it->parent_stack->next;
            Py_XDECREF(it->parent_stack->parent);
            PyObject_Free(it->parent_stack);
            it->parent_stack = next;

            /* Note that extra condition on it->parent_stack->parent here;
             * this is because itertext() is supposed to only return *inner*
             * text, not text following the element it began iteration with.
             */
            if (it->parent_stack->parent && PyObject_IsTrue(tail)) {
                Py_INCREF(tail);
                return tail;
            }
        }
    }

    return NULL;
}


static PyTypeObject ElementIter_Type = {
    PyVarObject_HEAD_INIT(NULL, 0)
    "_elementtree._element_iterator",           /* tp_name */
    sizeof(ElementIterObject),                  /* tp_basicsize */
    0,                                          /* tp_itemsize */
    /* methods */
    (destructor)elementiter_dealloc,            /* tp_dealloc */
    0,                                          /* tp_print */
    0,                                          /* tp_getattr */
    0,                                          /* tp_setattr */
    0,                                          /* tp_reserved */
    0,                                          /* tp_repr */
    0,                                          /* tp_as_number */
    0,                                          /* tp_as_sequence */
    0,                                          /* tp_as_mapping */
    0,                                          /* tp_hash */
    0,                                          /* tp_call */
    0,                                          /* tp_str */
    0,                                          /* tp_getattro */
    0,                                          /* tp_setattro */
    0,                                          /* tp_as_buffer */
    Py_TPFLAGS_DEFAULT | Py_TPFLAGS_HAVE_GC,    /* tp_flags */
    0,                                          /* tp_doc */
    (traverseproc)elementiter_traverse,         /* tp_traverse */
    0,                                          /* tp_clear */
    0,                                          /* tp_richcompare */
    0,                                          /* tp_weaklistoffset */
    PyObject_SelfIter,                          /* tp_iter */
    (iternextfunc)elementiter_next,             /* tp_iternext */
    0,                                          /* tp_methods */
    0,                                          /* tp_members */
    0,                                          /* tp_getset */
    0,                                          /* tp_base */
    0,                                          /* tp_dict */
    0,                                          /* tp_descr_get */
    0,                                          /* tp_descr_set */
    0,                                          /* tp_dictoffset */
    0,                                          /* tp_init */
    0,                                          /* tp_alloc */
    0,                                          /* tp_new */
};


static PyObject *
create_elementiter(ElementObject *self, PyObject *tag, int gettext)
{
    ElementIterObject *it;
    PyObject *star = NULL;

    it = PyObject_GC_New(ElementIterObject, &ElementIter_Type);
    if (!it)
        return NULL;
    if (!(it->parent_stack = PyObject_Malloc(sizeof(ParentLocator)))) {
        PyObject_GC_Del(it);
        return NULL;
    }

    it->parent_stack->parent = NULL;
    it->parent_stack->child_index = 0;
    it->parent_stack->next = NULL;

    if (PyUnicode_Check(tag))
        star = PyUnicode_FromString("*");
    else if (PyBytes_Check(tag))
        star = PyBytes_FromString("*");

    if (star && PyObject_RichCompareBool(tag, star, Py_EQ) == 1)
        tag = Py_None;

    Py_XDECREF(star);
    it->sought_tag = tag;
    it->root_done = 0;
    it->gettext = gettext;
    it->root_element = self;

    Py_INCREF(self);
    Py_INCREF(tag);

    PyObject_GC_Track(it);
    return (PyObject *)it;
}


/* ==================================================================== */
/* the tree builder type */

typedef struct {
    PyObject_HEAD

    PyObject *root; /* root node (first created node) */

    ElementObject *this; /* current node */
    ElementObject *last; /* most recently created node */

    PyObject *data; /* data collector (string or list), or NULL */

    PyObject *stack; /* element stack */
    Py_ssize_t index; /* current stack size (0 means empty) */

    PyObject *element_factory;

    /* element tracing */
    PyObject *events; /* list of events, or NULL if not collecting */
    PyObject *start_event_obj; /* event objects (NULL to ignore) */
    PyObject *end_event_obj;
    PyObject *start_ns_event_obj;
    PyObject *end_ns_event_obj;
} TreeBuilderObject;

static PyTypeObject TreeBuilder_Type;

#define TreeBuilder_CheckExact(op) (Py_TYPE(op) == &TreeBuilder_Type)

/* -------------------------------------------------------------------- */
/* constructor and destructor */

static PyObject *
treebuilder_new(PyTypeObject *type, PyObject *args, PyObject *kwds)
{
    TreeBuilderObject *t = (TreeBuilderObject *)type->tp_alloc(type, 0);
    if (t != NULL) {
        t->root = NULL;

        Py_INCREF(Py_None);
        t->this = (ElementObject *)Py_None;
        Py_INCREF(Py_None);
        t->last = (ElementObject *)Py_None;

        t->data = NULL;
        t->element_factory = NULL;
        t->stack = PyList_New(20);
        if (!t->stack) {
            Py_DECREF(t->this);
            Py_DECREF(t->last);
            return NULL;
        }
        t->index = 0;

        t->events = NULL;
        t->start_event_obj = t->end_event_obj = NULL;
        t->start_ns_event_obj = t->end_ns_event_obj = NULL;
    }
    return (PyObject *)t;
}

static int
treebuilder_init(PyObject *self, PyObject *args, PyObject *kwds)
{
    static char *kwlist[] = {"element_factory", 0};
    PyObject *element_factory = NULL;
    TreeBuilderObject *self_tb = (TreeBuilderObject *)self;

    if (!PyArg_ParseTupleAndKeywords(args, kwds, "|O:TreeBuilder", kwlist,
                                     &element_factory)) {
        return -1;
    }

    if (element_factory) {
        Py_INCREF(element_factory);
        Py_XDECREF(self_tb->element_factory);
        self_tb->element_factory = element_factory;
    }

    return 0;
}

static int
treebuilder_gc_traverse(TreeBuilderObject *self, visitproc visit, void *arg)
{
    Py_VISIT(self->root);
    Py_VISIT(self->this);
    Py_VISIT(self->last);
    Py_VISIT(self->data);
    Py_VISIT(self->stack);
    Py_VISIT(self->element_factory);
    return 0;
}

static int
treebuilder_gc_clear(TreeBuilderObject *self)
{
    Py_XDECREF(self->end_ns_event_obj);
    Py_XDECREF(self->start_ns_event_obj);
    Py_XDECREF(self->end_event_obj);
    Py_XDECREF(self->start_event_obj);
    Py_XDECREF(self->events);
    Py_DECREF(self->stack);
    Py_XDECREF(self->data);
    Py_DECREF(self->last);
    Py_DECREF(self->this);
    Py_CLEAR(self->element_factory);
    Py_XDECREF(self->root);
    return 0;
}

static void
treebuilder_dealloc(TreeBuilderObject *self)
{
    PyObject_GC_UnTrack(self);
    treebuilder_gc_clear(self);
    Py_TYPE(self)->tp_free((PyObject *)self);
}

/* -------------------------------------------------------------------- */
/* handlers */

LOCAL(PyObject*)
treebuilder_handle_start(TreeBuilderObject* self, PyObject* tag,
                         PyObject* attrib)
{
    PyObject* node;
    PyObject* this;

    if (self->data) {
        if (self->this == self->last) {
            Py_DECREF(JOIN_OBJ(self->last->text));
            self->last->text = JOIN_SET(
                self->data, PyList_CheckExact(self->data)
                );
        } else {
            Py_DECREF(JOIN_OBJ(self->last->tail));
            self->last->tail = JOIN_SET(
                self->data, PyList_CheckExact(self->data)
                );
        }
        self->data = NULL;
    }

    if (self->element_factory) {
        node = PyObject_CallFunction(self->element_factory, "OO", tag, attrib);
    } else {
        node = create_new_element(tag, attrib);
    }
    if (!node) {
        return NULL;
    }

    this = (PyObject*) self->this;

    if (this != Py_None) {
        if (element_add_subelement((ElementObject*) this, node) < 0)
            goto error;
    } else {
        if (self->root) {
            PyErr_SetString(
                elementtree_parseerror_obj,
                "multiple elements on top level"
                );
            goto error;
        }
        Py_INCREF(node);
        self->root = node;
    }

    if (self->index < PyList_GET_SIZE(self->stack)) {
        if (PyList_SetItem(self->stack, self->index, this) < 0)
            goto error;
        Py_INCREF(this);
    } else {
        if (PyList_Append(self->stack, this) < 0)
            goto error;
    }
    self->index++;

    Py_DECREF(this);
    Py_INCREF(node);
    self->this = (ElementObject*) node;

    Py_DECREF(self->last);
    Py_INCREF(node);
    self->last = (ElementObject*) node;

    if (self->start_event_obj) {
        PyObject* res;
        PyObject* action = self->start_event_obj;
        res = PyTuple_New(2);
        if (res) {
            Py_INCREF(action); PyTuple_SET_ITEM(res, 0, (PyObject*) action);
            Py_INCREF(node);   PyTuple_SET_ITEM(res, 1, (PyObject*) node);
            PyList_Append(self->events, res);
            Py_DECREF(res);
        } else
            PyErr_Clear(); /* FIXME: propagate error */
    }

    return node;

  error:
    Py_DECREF(node);
    return NULL;
}

LOCAL(PyObject*)
treebuilder_handle_data(TreeBuilderObject* self, PyObject* data)
{
    if (!self->data) {
        if (self->last == (ElementObject*) Py_None) {
            /* ignore calls to data before the first call to start */
            Py_RETURN_NONE;
        }
        /* store the first item as is */
        Py_INCREF(data); self->data = data;
    } else {
        /* more than one item; use a list to collect items */
        if (PyBytes_CheckExact(self->data) && Py_REFCNT(self->data) == 1 &&
            PyBytes_CheckExact(data) && PyBytes_GET_SIZE(data) == 1) {
            /* expat often generates single character data sections; handle
               the most common case by resizing the existing string... */
            Py_ssize_t size = PyBytes_GET_SIZE(self->data);
            if (_PyBytes_Resize(&self->data, size + 1) < 0)
                return NULL;
            PyBytes_AS_STRING(self->data)[size] = PyBytes_AS_STRING(data)[0];
        } else if (PyList_CheckExact(self->data)) {
            if (PyList_Append(self->data, data) < 0)
                return NULL;
        } else {
            PyObject* list = PyList_New(2);
            if (!list)
                return NULL;
            PyList_SET_ITEM(list, 0, self->data);
            Py_INCREF(data); PyList_SET_ITEM(list, 1, data);
            self->data = list;
        }
    }

    Py_RETURN_NONE;
}

LOCAL(PyObject*)
treebuilder_handle_end(TreeBuilderObject* self, PyObject* tag)
{
    PyObject* item;

    if (self->data) {
        if (self->this == self->last) {
            Py_DECREF(JOIN_OBJ(self->last->text));
            self->last->text = JOIN_SET(
                self->data, PyList_CheckExact(self->data)
                );
        } else {
            Py_DECREF(JOIN_OBJ(self->last->tail));
            self->last->tail = JOIN_SET(
                self->data, PyList_CheckExact(self->data)
                );
        }
        self->data = NULL;
    }

    if (self->index == 0) {
        PyErr_SetString(
            PyExc_IndexError,
            "pop from empty stack"
            );
        return NULL;
    }

    self->index--;

    item = PyList_GET_ITEM(self->stack, self->index);
    Py_INCREF(item);

    Py_DECREF(self->last);

    self->last = (ElementObject*) self->this;
    self->this = (ElementObject*) item;

    if (self->end_event_obj) {
        PyObject* res;
        PyObject* action = self->end_event_obj;
        PyObject* node = (PyObject*) self->last;
        res = PyTuple_New(2);
        if (res) {
            Py_INCREF(action); PyTuple_SET_ITEM(res, 0, (PyObject*) action);
            Py_INCREF(node);   PyTuple_SET_ITEM(res, 1, (PyObject*) node);
            PyList_Append(self->events, res);
            Py_DECREF(res);
        } else
            PyErr_Clear(); /* FIXME: propagate error */
    }

    Py_INCREF(self->last);
    return (PyObject*) self->last;
}

LOCAL(void)
treebuilder_handle_namespace(TreeBuilderObject* self, int start,
                             PyObject *prefix, PyObject *uri)
{
    PyObject* res;
    PyObject* action;
    PyObject* parcel;

    if (!self->events)
        return;

    if (start) {
        if (!self->start_ns_event_obj)
            return;
        action = self->start_ns_event_obj;
        parcel = Py_BuildValue("OO", prefix, uri);
        if (!parcel)
            return;
        Py_INCREF(action);
    } else {
        if (!self->end_ns_event_obj)
            return;
        action = self->end_ns_event_obj;
        Py_INCREF(action);
        parcel = Py_None;
        Py_INCREF(parcel);
    }

    res = PyTuple_New(2);

    if (res) {
        PyTuple_SET_ITEM(res, 0, action);
        PyTuple_SET_ITEM(res, 1, parcel);
        PyList_Append(self->events, res);
        Py_DECREF(res);
    } else
        PyErr_Clear(); /* FIXME: propagate error */
}

/* -------------------------------------------------------------------- */
/* methods (in alphabetical order) */

static PyObject*
treebuilder_data(TreeBuilderObject* self, PyObject* args)
{
    PyObject* data;
    if (!PyArg_ParseTuple(args, "O:data", &data))
        return NULL;

    return treebuilder_handle_data(self, data);
}

static PyObject*
treebuilder_end(TreeBuilderObject* self, PyObject* args)
{
    PyObject* tag;
    if (!PyArg_ParseTuple(args, "O:end", &tag))
        return NULL;

    return treebuilder_handle_end(self, tag);
}

LOCAL(PyObject*)
treebuilder_done(TreeBuilderObject* self)
{
    PyObject* res;

    /* FIXME: check stack size? */

    if (self->root)
        res = self->root;
    else
        res = Py_None;

    Py_INCREF(res);
    return res;
}

static PyObject*
treebuilder_close(TreeBuilderObject* self, PyObject* args)
{
    if (!PyArg_ParseTuple(args, ":close"))
        return NULL;

    return treebuilder_done(self);
}

static PyObject*
treebuilder_start(TreeBuilderObject* self, PyObject* args)
{
    PyObject* tag;
    PyObject* attrib = Py_None;
    if (!PyArg_ParseTuple(args, "O|O:start", &tag, &attrib))
        return NULL;

    return treebuilder_handle_start(self, tag, attrib);
}

static PyMethodDef treebuilder_methods[] = {
    {"data", (PyCFunction) treebuilder_data, METH_VARARGS},
    {"start", (PyCFunction) treebuilder_start, METH_VARARGS},
    {"end", (PyCFunction) treebuilder_end, METH_VARARGS},
    {"close", (PyCFunction) treebuilder_close, METH_VARARGS},
    {NULL, NULL}
};

static PyTypeObject TreeBuilder_Type = {
    PyVarObject_HEAD_INIT(NULL, 0)
    "TreeBuilder", sizeof(TreeBuilderObject), 0,
    /* methods */
    (destructor)treebuilder_dealloc,                /* tp_dealloc */
    0,                                              /* tp_print */
    0,                                              /* tp_getattr */
    0,                                              /* tp_setattr */
    0,                                              /* tp_reserved */
    0,                                              /* tp_repr */
    0,                                              /* tp_as_number */
    0,                                              /* tp_as_sequence */
    0,                                              /* tp_as_mapping */
    0,                                              /* tp_hash */
    0,                                              /* tp_call */
    0,                                              /* tp_str */
    0,                                              /* tp_getattro */
    0,                                              /* tp_setattro */
    0,                                              /* tp_as_buffer */
    Py_TPFLAGS_DEFAULT | Py_TPFLAGS_BASETYPE | Py_TPFLAGS_HAVE_GC,
                                                    /* tp_flags */
    0,                                              /* tp_doc */
    (traverseproc)treebuilder_gc_traverse,          /* tp_traverse */
    (inquiry)treebuilder_gc_clear,                  /* tp_clear */
    0,                                              /* tp_richcompare */
    0,                                              /* tp_weaklistoffset */
    0,                                              /* tp_iter */
    0,                                              /* tp_iternext */
    treebuilder_methods,                            /* tp_methods */
    0,                                              /* tp_members */
    0,                                              /* tp_getset */
    0,                                              /* tp_base */
    0,                                              /* tp_dict */
    0,                                              /* tp_descr_get */
    0,                                              /* tp_descr_set */
    0,                                              /* tp_dictoffset */
    (initproc)treebuilder_init,                     /* tp_init */
    PyType_GenericAlloc,                            /* tp_alloc */
    treebuilder_new,                                /* tp_new */
    0,                                              /* tp_free */
};

/* ==================================================================== */
/* the expat interface */

#if defined(USE_EXPAT)

#include "expat.h"
#include "pyexpat.h"
static struct PyExpat_CAPI *expat_capi;
#define EXPAT(func) (expat_capi->func)

static XML_Memory_Handling_Suite ExpatMemoryHandler = {
    PyObject_Malloc, PyObject_Realloc, PyObject_Free};

typedef struct {
    PyObject_HEAD

    XML_Parser parser;

    PyObject *target;
    PyObject *entity;

    PyObject *names;

    PyObject *handle_start;
    PyObject *handle_data;
    PyObject *handle_end;

    PyObject *handle_comment;
    PyObject *handle_pi;
    PyObject *handle_doctype;

    PyObject *handle_close;

} XMLParserObject;

static PyTypeObject XMLParser_Type;

#define XMLParser_CheckExact(op) (Py_TYPE(op) == &XMLParser_Type)

/* helpers */

LOCAL(PyObject*)
makeuniversal(XMLParserObject* self, const char* string)
{
    /* convert a UTF-8 tag/attribute name from the expat parser
       to a universal name string */

    int size = strlen(string);
    PyObject* key;
    PyObject* value;

    /* look the 'raw' name up in the names dictionary */
    key = PyBytes_FromStringAndSize(string, size);
    if (!key)
        return NULL;

    value = PyDict_GetItem(self->names, key);

    if (value) {
        Py_INCREF(value);
    } else {
        /* new name.  convert to universal name, and decode as
           necessary */

        PyObject* tag;
        char* p;
        int i;

        /* look for namespace separator */
        for (i = 0; i < size; i++)
            if (string[i] == '}')
                break;
        if (i != size) {
            /* convert to universal name */
            tag = PyBytes_FromStringAndSize(NULL, size+1);
            p = PyBytes_AS_STRING(tag);
            p[0] = '{';
            memcpy(p+1, string, size);
            size++;
        } else {
            /* plain name; use key as tag */
            Py_INCREF(key);
            tag = key;
        }

        /* decode universal name */
        p = PyBytes_AS_STRING(tag);
        value = PyUnicode_DecodeUTF8(p, size, "strict");
        Py_DECREF(tag);
        if (!value) {
            Py_DECREF(key);
            return NULL;
        }

        /* add to names dictionary */
        if (PyDict_SetItem(self->names, key, value) < 0) {
            Py_DECREF(key);
            Py_DECREF(value);
            return NULL;
        }
    }

    Py_DECREF(key);
    return value;
}

/* Set the ParseError exception with the given parameters.
 * If message is not NULL, it's used as the error string. Otherwise, the
 * message string is the default for the given error_code.
*/
static void
expat_set_error(enum XML_Error error_code, int line, int column, char *message)
{
    PyObject *errmsg, *error, *position, *code;

    errmsg = PyUnicode_FromFormat("%s: line %d, column %d",
                message ? message : EXPAT(ErrorString)(error_code),
                line, column);
    if (errmsg == NULL)
        return;

    error = PyObject_CallFunction(elementtree_parseerror_obj, "O", errmsg);
    Py_DECREF(errmsg);
    if (!error)
        return;

    /* Add code and position attributes */
    code = PyLong_FromLong((long)error_code);
    if (!code) {
        Py_DECREF(error);
        return;
    }
    if (PyObject_SetAttrString(error, "code", code) == -1) {
        Py_DECREF(error);
        Py_DECREF(code);
        return;
    }
    Py_DECREF(code);

    position = Py_BuildValue("(ii)", line, column);
    if (!position) {
        Py_DECREF(error);
        return;
    }
    if (PyObject_SetAttrString(error, "position", position) == -1) {
        Py_DECREF(error);
        Py_DECREF(position);
        return;
    }
    Py_DECREF(position);

    PyErr_SetObject(elementtree_parseerror_obj, error);
    Py_DECREF(error);
}

/* -------------------------------------------------------------------- */
/* handlers */

static void
expat_default_handler(XMLParserObject* self, const XML_Char* data_in,
                      int data_len)
{
    PyObject* key;
    PyObject* value;
    PyObject* res;

    if (data_len < 2 || data_in[0] != '&')
        return;

    key = PyUnicode_DecodeUTF8(data_in + 1, data_len - 2, "strict");
    if (!key)
        return;

    value = PyDict_GetItem(self->entity, key);

    if (value) {
        if (TreeBuilder_CheckExact(self->target))
            res = treebuilder_handle_data(
                (TreeBuilderObject*) self->target, value
                );
        else if (self->handle_data)
            res = PyObject_CallFunction(self->handle_data, "O", value);
        else
            res = NULL;
        Py_XDECREF(res);
    } else if (!PyErr_Occurred()) {
        /* Report the first error, not the last */
        char message[128] = "undefined entity ";
        strncat(message, data_in, data_len < 100?data_len:100);
        expat_set_error(
            XML_ERROR_UNDEFINED_ENTITY,
            EXPAT(GetErrorLineNumber)(self->parser),
            EXPAT(GetErrorColumnNumber)(self->parser),
            message
            );
    }

    Py_DECREF(key);
}

static void
expat_start_handler(XMLParserObject* self, const XML_Char* tag_in,
                    const XML_Char **attrib_in)
{
    PyObject* res;
    PyObject* tag;
    PyObject* attrib;
    int ok;

    /* tag name */
    tag = makeuniversal(self, tag_in);
    if (!tag)
        return; /* parser will look for errors */

    /* attributes */
    if (attrib_in[0]) {
        attrib = PyDict_New();
        if (!attrib)
            return;
        while (attrib_in[0] && attrib_in[1]) {
            PyObject* key = makeuniversal(self, attrib_in[0]);
            PyObject* value = PyUnicode_DecodeUTF8(attrib_in[1], strlen(attrib_in[1]), "strict");
            if (!key || !value) {
                Py_XDECREF(value);
                Py_XDECREF(key);
                Py_DECREF(attrib);
                return;
            }
            ok = PyDict_SetItem(attrib, key, value);
            Py_DECREF(value);
            Py_DECREF(key);
            if (ok < 0) {
                Py_DECREF(attrib);
                return;
            }
            attrib_in += 2;
        }
    } else {
        Py_INCREF(Py_None);
        attrib = Py_None;
    }

    /* If we get None, pass an empty dictionary on */
    if (attrib == Py_None) {
        Py_DECREF(attrib);
        attrib = PyDict_New();
        if (!attrib)
            return;
    }

    if (TreeBuilder_CheckExact(self->target)) {
        /* shortcut */
        res = treebuilder_handle_start((TreeBuilderObject*) self->target,
                                       tag, attrib);
    }
    else if (self->handle_start) {
        res = PyObject_CallFunction(self->handle_start, "OO", tag, attrib);
    } else
        res = NULL;

    Py_DECREF(tag);
    Py_DECREF(attrib);

    Py_XDECREF(res);
}

static void
expat_data_handler(XMLParserObject* self, const XML_Char* data_in,
                   int data_len)
{
    PyObject* data;
    PyObject* res;

    data = PyUnicode_DecodeUTF8(data_in, data_len, "strict");
    if (!data)
        return; /* parser will look for errors */

    if (TreeBuilder_CheckExact(self->target))
        /* shortcut */
        res = treebuilder_handle_data((TreeBuilderObject*) self->target, data);
    else if (self->handle_data)
        res = PyObject_CallFunction(self->handle_data, "O", data);
    else
        res = NULL;

    Py_DECREF(data);

    Py_XDECREF(res);
}

static void
expat_end_handler(XMLParserObject* self, const XML_Char* tag_in)
{
    PyObject* tag;
    PyObject* res = NULL;

    if (TreeBuilder_CheckExact(self->target))
        /* shortcut */
        /* the standard tree builder doesn't look at the end tag */
        res = treebuilder_handle_end(
            (TreeBuilderObject*) self->target, Py_None
            );
    else if (self->handle_end) {
        tag = makeuniversal(self, tag_in);
        if (tag) {
            res = PyObject_CallFunction(self->handle_end, "O", tag);
            Py_DECREF(tag);
        }
    }

    Py_XDECREF(res);
}

static void
expat_start_ns_handler(XMLParserObject* self, const XML_Char* prefix,
                       const XML_Char *uri)
{
    PyObject* sprefix = NULL;
    PyObject* suri = NULL;

    suri = PyUnicode_DecodeUTF8(uri, strlen(uri), "strict");
    if (!suri)
        return;

    if (prefix)
        sprefix = PyUnicode_DecodeUTF8(prefix, strlen(prefix), "strict");
    else
        sprefix = PyUnicode_FromString("");
    if (!sprefix) {
        Py_DECREF(suri);
        return;
    }

    treebuilder_handle_namespace(
        (TreeBuilderObject*) self->target, 1, sprefix, suri
        );

    Py_DECREF(sprefix);
    Py_DECREF(suri);
}

static void
expat_end_ns_handler(XMLParserObject* self, const XML_Char* prefix_in)
{
    treebuilder_handle_namespace(
        (TreeBuilderObject*) self->target, 0, NULL, NULL
        );
}

static void
expat_comment_handler(XMLParserObject* self, const XML_Char* comment_in)
{
    PyObject* comment;
    PyObject* res;

    if (self->handle_comment) {
        comment = PyUnicode_DecodeUTF8(comment_in, strlen(comment_in), "strict");
        if (comment) {
            res = PyObject_CallFunction(self->handle_comment, "O", comment);
            Py_XDECREF(res);
            Py_DECREF(comment);
        }
    }
}

static void 
expat_start_doctype_handler(XMLParserObject *self,
                            const XML_Char *doctype_name,
                            const XML_Char *sysid,
                            const XML_Char *pubid,
                            int has_internal_subset)
{
    PyObject *self_pyobj = (PyObject *)self;
    PyObject *doctype_name_obj, *sysid_obj, *pubid_obj;
    PyObject *parser_doctype = NULL;
    PyObject *res = NULL;

    doctype_name_obj = makeuniversal(self, doctype_name);
    if (!doctype_name_obj)
        return;

    if (sysid) {
        sysid_obj = makeuniversal(self, sysid);
        if (!sysid_obj) {
            Py_DECREF(doctype_name_obj);
            return;
        }
    } else {
        Py_INCREF(Py_None);
        sysid_obj = Py_None;
    }

    if (pubid) {
        pubid_obj = makeuniversal(self, pubid);
        if (!pubid_obj) {
            Py_DECREF(doctype_name_obj);
            Py_DECREF(sysid_obj);
            return;
        }
    } else {
        Py_INCREF(Py_None);
        pubid_obj = Py_None;
    }

    /* If the target has a handler for doctype, call it. */
    if (self->handle_doctype) {
        res = PyObject_CallFunction(self->handle_doctype, "OOO",
                                    doctype_name_obj, pubid_obj, sysid_obj);
        Py_CLEAR(res);
    }

    /* Now see if the parser itself has a doctype method. If yes and it's
     * a subclass, call it but warn about deprecation. If it's not a subclass
     * (i.e. vanilla XMLParser), do nothing.
     */
    parser_doctype = PyObject_GetAttrString(self_pyobj, "doctype");
    if (parser_doctype) {
        if (!XMLParser_CheckExact(self_pyobj)) {
            if (PyErr_WarnEx(PyExc_DeprecationWarning,
                            "This method of XMLParser is deprecated.  Define"
                            " doctype() method on the TreeBuilder target.",
                            1) < 0) {
                goto clear;
            }
            res = PyObject_CallFunction(parser_doctype, "OOO",
                                        doctype_name_obj, pubid_obj, sysid_obj);
            Py_CLEAR(res);
        }
    }

clear:
    Py_XDECREF(parser_doctype);
    Py_DECREF(doctype_name_obj);
    Py_DECREF(pubid_obj);
    Py_DECREF(sysid_obj);
}

static void
expat_pi_handler(XMLParserObject* self, const XML_Char* target_in,
                 const XML_Char* data_in)
{
    PyObject* target;
    PyObject* data;
    PyObject* res;

    if (self->handle_pi) {
        target = PyUnicode_DecodeUTF8(target_in, strlen(target_in), "strict");
        data = PyUnicode_DecodeUTF8(data_in, strlen(data_in), "strict");
        if (target && data) {
            res = PyObject_CallFunction(self->handle_pi, "OO", target, data);
            Py_XDECREF(res);
            Py_DECREF(data);
            Py_DECREF(target);
        } else {
            Py_XDECREF(data);
            Py_XDECREF(target);
        }
    }
}

static int
expat_unknown_encoding_handler(XMLParserObject *self, const XML_Char *name,
                               XML_Encoding *info)
{
    PyObject* u;
    unsigned char s[256];
    int i;
    void *data;
    unsigned int kind;

    memset(info, 0, sizeof(XML_Encoding));

    for (i = 0; i < 256; i++)
        s[i] = i;

    u = PyUnicode_Decode((char*) s, 256, name, "replace");
    if (!u)
        return XML_STATUS_ERROR;
    if (PyUnicode_READY(u))
        return XML_STATUS_ERROR;

    if (PyUnicode_GET_LENGTH(u) != 256) {
        Py_DECREF(u);
        return XML_STATUS_ERROR;
    }

    kind = PyUnicode_KIND(u);
    data = PyUnicode_DATA(u);
    for (i = 0; i < 256; i++) {
        Py_UCS4 ch = PyUnicode_READ(kind, data, i);
        if (ch != Py_UNICODE_REPLACEMENT_CHARACTER)
            info->map[i] = ch;
        else
            info->map[i] = -1;
    }

    Py_DECREF(u);

    return XML_STATUS_OK;
}

/* -------------------------------------------------------------------- */

static PyObject *
xmlparser_new(PyTypeObject *type, PyObject *args, PyObject *kwds)
{
    XMLParserObject *self = (XMLParserObject *)type->tp_alloc(type, 0);
    if (self) {
        self->parser = NULL;
        self->target = self->entity = self->names = NULL;
        self->handle_start = self->handle_data = self->handle_end = NULL;
        self->handle_comment = self->handle_pi = self->handle_close = NULL;
        self->handle_doctype = NULL;
    }
    return (PyObject *)self;
}

static int
xmlparser_init(PyObject *self, PyObject *args, PyObject *kwds)
{
    XMLParserObject *self_xp = (XMLParserObject *)self;
    PyObject *target = NULL, *html = NULL;
    char *encoding = NULL;
    static char *kwlist[] = {"html", "target", "encoding", 0};

    if (!PyArg_ParseTupleAndKeywords(args, kwds, "|OOz:XMLParser", kwlist,
                                     &html, &target, &encoding)) {
        return -1;
    }

    self_xp->entity = PyDict_New();
    if (!self_xp->entity)
        return -1;

    self_xp->names = PyDict_New();
    if (!self_xp->names) {
        Py_XDECREF(self_xp->entity);
        return -1;
    }

    self_xp->parser = EXPAT(ParserCreate_MM)(encoding, &ExpatMemoryHandler, "}");
    if (!self_xp->parser) {
        Py_XDECREF(self_xp->entity);
        Py_XDECREF(self_xp->names);
        PyErr_NoMemory();
        return -1;
    }

    if (target) {
        Py_INCREF(target);
    } else {
        target = treebuilder_new(&TreeBuilder_Type, NULL, NULL);
        if (!target) {
            Py_XDECREF(self_xp->entity);
            Py_XDECREF(self_xp->names);
            EXPAT(ParserFree)(self_xp->parser);
            return -1;
        }
    }
    self_xp->target = target;

    self_xp->handle_start = PyObject_GetAttrString(target, "start");
    self_xp->handle_data = PyObject_GetAttrString(target, "data");
    self_xp->handle_end = PyObject_GetAttrString(target, "end");
    self_xp->handle_comment = PyObject_GetAttrString(target, "comment");
    self_xp->handle_pi = PyObject_GetAttrString(target, "pi");
    self_xp->handle_close = PyObject_GetAttrString(target, "close");
    self_xp->handle_doctype = PyObject_GetAttrString(target, "doctype");

    PyErr_Clear();
    
    /* configure parser */
    EXPAT(SetUserData)(self_xp->parser, self_xp);
    EXPAT(SetElementHandler)(
        self_xp->parser,
        (XML_StartElementHandler) expat_start_handler,
        (XML_EndElementHandler) expat_end_handler
        );
    EXPAT(SetDefaultHandlerExpand)(
        self_xp->parser,
        (XML_DefaultHandler) expat_default_handler
        );
    EXPAT(SetCharacterDataHandler)(
        self_xp->parser,
        (XML_CharacterDataHandler) expat_data_handler
        );
    if (self_xp->handle_comment)
        EXPAT(SetCommentHandler)(
            self_xp->parser,
            (XML_CommentHandler) expat_comment_handler
            );
    if (self_xp->handle_pi)
        EXPAT(SetProcessingInstructionHandler)(
            self_xp->parser,
            (XML_ProcessingInstructionHandler) expat_pi_handler
            );
    EXPAT(SetStartDoctypeDeclHandler)(
        self_xp->parser,
        (XML_StartDoctypeDeclHandler) expat_start_doctype_handler
        );
    EXPAT(SetUnknownEncodingHandler)(
        self_xp->parser,
        (XML_UnknownEncodingHandler) expat_unknown_encoding_handler, NULL
        );

    return 0;
}

static int
xmlparser_gc_traverse(XMLParserObject *self, visitproc visit, void *arg)
{
    Py_VISIT(self->handle_close);
    Py_VISIT(self->handle_pi);
    Py_VISIT(self->handle_comment);
    Py_VISIT(self->handle_end);
    Py_VISIT(self->handle_data);
    Py_VISIT(self->handle_start);

    Py_VISIT(self->target);
    Py_VISIT(self->entity);
    Py_VISIT(self->names);

    return 0;
}

static int
xmlparser_gc_clear(XMLParserObject *self)
{
    EXPAT(ParserFree)(self->parser);

    Py_XDECREF(self->handle_close);
    Py_XDECREF(self->handle_pi);
    Py_XDECREF(self->handle_comment);
    Py_XDECREF(self->handle_end);
    Py_XDECREF(self->handle_data);
    Py_XDECREF(self->handle_start);
    Py_XDECREF(self->handle_doctype);

    Py_XDECREF(self->target);
    Py_XDECREF(self->entity);
    Py_XDECREF(self->names);

    return 0;
}

static void
xmlparser_dealloc(XMLParserObject* self)
{
    PyObject_GC_UnTrack(self);
    xmlparser_gc_clear(self);
    Py_TYPE(self)->tp_free((PyObject *)self);
}

LOCAL(PyObject*)
expat_parse(XMLParserObject* self, char* data, int data_len, int final)
{
    int ok;

    ok = EXPAT(Parse)(self->parser, data, data_len, final);

    if (PyErr_Occurred())
        return NULL;

    if (!ok) {
        expat_set_error(
            EXPAT(GetErrorCode)(self->parser),
            EXPAT(GetErrorLineNumber)(self->parser),
            EXPAT(GetErrorColumnNumber)(self->parser),
            NULL
            );
        return NULL;
    }

    Py_RETURN_NONE;
}

static PyObject*
xmlparser_close(XMLParserObject* self, PyObject* args)
{
    /* end feeding data to parser */

    PyObject* res;
    if (!PyArg_ParseTuple(args, ":close"))
        return NULL;

    res = expat_parse(self, "", 0, 1);
    if (!res)
        return NULL;

    if (TreeBuilder_CheckExact(self->target)) {
        Py_DECREF(res);
        return treebuilder_done((TreeBuilderObject*) self->target);
    } if (self->handle_close) {
        Py_DECREF(res);
        return PyObject_CallFunction(self->handle_close, "");
    } else
        return res;
}

static PyObject*
xmlparser_feed(XMLParserObject* self, PyObject* args)
{
    /* feed data to parser */

    char* data;
    int data_len;
    if (!PyArg_ParseTuple(args, "s#:feed", &data, &data_len))
        return NULL;

    return expat_parse(self, data, data_len, 0);
}

static PyObject*
xmlparser_parse(XMLParserObject* self, PyObject* args)
{
    /* (internal) parse until end of input stream */

    PyObject* reader;
    PyObject* buffer;
    PyObject* temp;
    PyObject* res;

    PyObject* fileobj;
    if (!PyArg_ParseTuple(args, "O:_parse", &fileobj))
        return NULL;

    reader = PyObject_GetAttrString(fileobj, "read");
    if (!reader)
        return NULL;

    /* read from open file object */
    for (;;) {

        buffer = PyObject_CallFunction(reader, "i", 64*1024);

        if (!buffer) {
            /* read failed (e.g. due to KeyboardInterrupt) */
            Py_DECREF(reader);
            return NULL;
        }

        if (PyUnicode_CheckExact(buffer)) {
            /* A unicode object is encoded into bytes using UTF-8 */
            if (PyUnicode_GET_SIZE(buffer) == 0) {
                Py_DECREF(buffer);
                break;
            }
            temp = PyUnicode_AsEncodedString(buffer, "utf-8", "surrogatepass");
            if (!temp) {
                /* Propagate exception from PyUnicode_AsEncodedString */
                Py_DECREF(buffer);
                Py_DECREF(reader);
                return NULL;
            }

            /* Here we no longer need the original buffer since it contains
             * unicode. Make it point to the encoded bytes object.
            */
            Py_DECREF(buffer);
            buffer = temp;
        }
        else if (!PyBytes_CheckExact(buffer) || PyBytes_GET_SIZE(buffer) == 0) {
            Py_DECREF(buffer);
            break;
        }

        res = expat_parse(
            self, PyBytes_AS_STRING(buffer), PyBytes_GET_SIZE(buffer), 0
            );

        Py_DECREF(buffer);

        if (!res) {
            Py_DECREF(reader);
            return NULL;
        }
        Py_DECREF(res);

    }

    Py_DECREF(reader);

    res = expat_parse(self, "", 0, 1);

    if (res && TreeBuilder_CheckExact(self->target)) {
        Py_DECREF(res);
        return treebuilder_done((TreeBuilderObject*) self->target);
    }

    return res;
}

static PyObject*
xmlparser_doctype(XMLParserObject *self, PyObject *args)
{
    Py_RETURN_NONE;
}

static PyObject*
xmlparser_setevents(XMLParserObject *self, PyObject* args)
{
    /* activate element event reporting */

    Py_ssize_t i;
    TreeBuilderObject* target;

    PyObject* events; /* event collector */
    PyObject* event_set = Py_None;
    if (!PyArg_ParseTuple(args, "O!|O:_setevents",  &PyList_Type, &events,
                          &event_set))
        return NULL;

    if (!TreeBuilder_CheckExact(self->target)) {
        PyErr_SetString(
            PyExc_TypeError,
            "event handling only supported for ElementTree.TreeBuilder "
            "targets"
            );
        return NULL;
    }

    target = (TreeBuilderObject*) self->target;

    Py_INCREF(events);
    Py_XDECREF(target->events);
    target->events = events;

    /* clear out existing events */
    Py_XDECREF(target->start_event_obj); target->start_event_obj = NULL;
    Py_XDECREF(target->end_event_obj); target->end_event_obj = NULL;
    Py_XDECREF(target->start_ns_event_obj); target->start_ns_event_obj = NULL;
    Py_XDECREF(target->end_ns_event_obj); target->end_ns_event_obj = NULL;

    if (event_set == Py_None) {
        /* default is "end" only */
        target->end_event_obj = PyUnicode_FromString("end");
        Py_RETURN_NONE;
    }

    if (!PyTuple_Check(event_set)) /* FIXME: handle arbitrary sequences */
        goto error;

    for (i = 0; i < PyTuple_GET_SIZE(event_set); i++) {
        PyObject* item = PyTuple_GET_ITEM(event_set, i);
        char* event;
        if (PyUnicode_Check(item)) {
            event = _PyUnicode_AsString(item);
            if (event == NULL)
                goto error;
        } else if (PyBytes_Check(item))
            event = PyBytes_AS_STRING(item);
        else {
            goto error;
        }
        if (strcmp(event, "start") == 0) {
            Py_INCREF(item);
            target->start_event_obj = item;
        } else if (strcmp(event, "end") == 0) {
            Py_INCREF(item);
            Py_XDECREF(target->end_event_obj);
            target->end_event_obj = item;
        } else if (strcmp(event, "start-ns") == 0) {
            Py_INCREF(item);
            Py_XDECREF(target->start_ns_event_obj);
            target->start_ns_event_obj = item;
            EXPAT(SetNamespaceDeclHandler)(
                self->parser,
                (XML_StartNamespaceDeclHandler) expat_start_ns_handler,
                (XML_EndNamespaceDeclHandler) expat_end_ns_handler
                );
        } else if (strcmp(event, "end-ns") == 0) {
            Py_INCREF(item);
            Py_XDECREF(target->end_ns_event_obj);
            target->end_ns_event_obj = item;
            EXPAT(SetNamespaceDeclHandler)(
                self->parser,
                (XML_StartNamespaceDeclHandler) expat_start_ns_handler,
                (XML_EndNamespaceDeclHandler) expat_end_ns_handler
                );
        } else {
            PyErr_Format(
                PyExc_ValueError,
                "unknown event '%s'", event
                );
            return NULL;
        }
    }

    Py_RETURN_NONE;

  error:
    PyErr_SetString(
        PyExc_TypeError,
        "invalid event tuple"
        );
    return NULL;
}

static PyMethodDef xmlparser_methods[] = {
    {"feed", (PyCFunction) xmlparser_feed, METH_VARARGS},
    {"close", (PyCFunction) xmlparser_close, METH_VARARGS},
    {"_parse", (PyCFunction) xmlparser_parse, METH_VARARGS},
    {"_setevents", (PyCFunction) xmlparser_setevents, METH_VARARGS},
    {"doctype", (PyCFunction) xmlparser_doctype, METH_VARARGS},
    {NULL, NULL}
};

static PyObject*
xmlparser_getattro(XMLParserObject* self, PyObject* nameobj)
{
    if (PyUnicode_Check(nameobj)) {
        PyObject* res;
        if (PyUnicode_CompareWithASCIIString(nameobj, "entity") == 0)
            res = self->entity;
        else if (PyUnicode_CompareWithASCIIString(nameobj, "target") == 0)
            res = self->target;
        else if (PyUnicode_CompareWithASCIIString(nameobj, "version") == 0) {
            return PyUnicode_FromFormat(
                "Expat %d.%d.%d", XML_MAJOR_VERSION,
                XML_MINOR_VERSION, XML_MICRO_VERSION);
        }
        else
            goto generic;

        Py_INCREF(res);
        return res;
    }
  generic:
    return PyObject_GenericGetAttr((PyObject*) self, nameobj);
}

static PyTypeObject XMLParser_Type = {
    PyVarObject_HEAD_INIT(NULL, 0)
    "XMLParser", sizeof(XMLParserObject), 0,
    /* methods */
    (destructor)xmlparser_dealloc,                  /* tp_dealloc */
    0,                                              /* tp_print */
    0,                                              /* tp_getattr */
    0,                                              /* tp_setattr */
    0,                                              /* tp_reserved */
    0,                                              /* tp_repr */
    0,                                              /* tp_as_number */
    0,                                              /* tp_as_sequence */
    0,                                              /* tp_as_mapping */
    0,                                              /* tp_hash */
    0,                                              /* tp_call */
    0,                                              /* tp_str */
    (getattrofunc)xmlparser_getattro,               /* tp_getattro */
    0,                                              /* tp_setattro */
    0,                                              /* tp_as_buffer */
    Py_TPFLAGS_DEFAULT | Py_TPFLAGS_BASETYPE | Py_TPFLAGS_HAVE_GC,
                                                    /* tp_flags */
    0,                                              /* tp_doc */
    (traverseproc)xmlparser_gc_traverse,            /* tp_traverse */
    (inquiry)xmlparser_gc_clear,                    /* tp_clear */
    0,                                              /* tp_richcompare */
    0,                                              /* tp_weaklistoffset */
    0,                                              /* tp_iter */
    0,                                              /* tp_iternext */
    xmlparser_methods,                              /* tp_methods */
    0,                                              /* tp_members */
    0,                                              /* tp_getset */
    0,                                              /* tp_base */
    0,                                              /* tp_dict */
    0,                                              /* tp_descr_get */
    0,                                              /* tp_descr_set */
    0,                                              /* tp_dictoffset */
    (initproc)xmlparser_init,                       /* tp_init */
    PyType_GenericAlloc,                            /* tp_alloc */
    xmlparser_new,                                  /* tp_new */
    0,                                              /* tp_free */
};

#endif

/* ==================================================================== */
/* python module interface */

static PyMethodDef _functions[] = {
    {"SubElement", (PyCFunction) subelement, METH_VARARGS|METH_KEYWORDS},
    {NULL, NULL}
};


static struct PyModuleDef _elementtreemodule = {
        PyModuleDef_HEAD_INIT,
        "_elementtree",
        NULL,
        -1,
        _functions,
        NULL,
        NULL,
        NULL,
        NULL
};

PyMODINIT_FUNC
PyInit__elementtree(void)
{
    PyObject *m, *temp;

    /* Initialize object types */
    if (PyType_Ready(&TreeBuilder_Type) < 0)
        return NULL;
    if (PyType_Ready(&Element_Type) < 0)
        return NULL;
#if defined(USE_EXPAT)
    if (PyType_Ready(&XMLParser_Type) < 0)
        return NULL;
#endif

    m = PyModule_Create(&_elementtreemodule);
    if (!m)
        return NULL;

    if (!(temp = PyImport_ImportModule("copy")))
        return NULL;
    elementtree_deepcopy_obj = PyObject_GetAttrString(temp, "deepcopy");
    Py_XDECREF(temp);

    if (!(elementpath_obj = PyImport_ImportModule("xml.etree.ElementPath")))
        return NULL;

    /* link against pyexpat */
    expat_capi = PyCapsule_Import(PyExpat_CAPSULE_NAME, 0);
    if (expat_capi) {
        /* check that it's usable */
        if (strcmp(expat_capi->magic, PyExpat_CAPI_MAGIC) != 0 ||
            expat_capi->size < sizeof(struct PyExpat_CAPI) ||
            expat_capi->MAJOR_VERSION != XML_MAJOR_VERSION ||
            expat_capi->MINOR_VERSION != XML_MINOR_VERSION ||
            expat_capi->MICRO_VERSION != XML_MICRO_VERSION) {
            expat_capi = NULL;
        }
    }
    if (!expat_capi) {
        PyErr_SetString(
            PyExc_RuntimeError, "cannot load dispatch table from pyexpat"
            );
        return NULL;
    }
<<<<<<< HEAD
=======
    if (!expat_capi)
        return NULL;
#endif
>>>>>>> ceb23316

    elementtree_parseerror_obj = PyErr_NewException(
        "xml.etree.ElementTree.ParseError", PyExc_SyntaxError, NULL
        );
    Py_INCREF(elementtree_parseerror_obj);
    PyModule_AddObject(m, "ParseError", elementtree_parseerror_obj);

    Py_INCREF((PyObject *)&Element_Type);
    PyModule_AddObject(m, "Element", (PyObject *)&Element_Type);

    Py_INCREF((PyObject *)&TreeBuilder_Type);
    PyModule_AddObject(m, "TreeBuilder", (PyObject *)&TreeBuilder_Type);

#if defined(USE_EXPAT)
    Py_INCREF((PyObject *)&XMLParser_Type);
    PyModule_AddObject(m, "XMLParser", (PyObject *)&XMLParser_Type);
#endif

    return m;
}<|MERGE_RESOLUTION|>--- conflicted
+++ resolved
@@ -3514,18 +3514,8 @@
             expat_capi = NULL;
         }
     }
-    if (!expat_capi) {
-        PyErr_SetString(
-            PyExc_RuntimeError, "cannot load dispatch table from pyexpat"
-            );
-        return NULL;
-    }
-<<<<<<< HEAD
-=======
     if (!expat_capi)
         return NULL;
-#endif
->>>>>>> ceb23316
 
     elementtree_parseerror_obj = PyErr_NewException(
         "xml.etree.ElementTree.ParseError", PyExc_SyntaxError, NULL
